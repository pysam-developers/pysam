--- conflicted
+++ resolved
@@ -176,10 +176,6 @@
         for x, y in zip(ref, comp):
             self.assertEqual(x[:-1], str(y))
 
-
-class TestHeaderNoRecords(unittest.TestCase):
-
-    filename = "example_norecords.vcf"
 
 # These tests need to be separate and start from newly opened files.  This
 # is because htslib's parser is lazy and the pysam API needs to trigger
@@ -417,12 +413,6 @@
     filename = "example_vcf42.vcf.gz"
 
 
-<<<<<<< HEAD
-class TestConstructionVCFGZNoRecords(TestConstructionVCFWithContigs):
-    """construct VariantFile from scratch."""
-
-    filename = "example_norecords.vcf.gz"
-=======
 class TestSettingRecordValues(unittest.TestCase):
 
     filename = "example_vcf40.vcf"
@@ -455,7 +445,6 @@
                                             self.filename)) as inf:
             inf.subset_samples(["NA00001"])
 
->>>>>>> 87169cf2
 
 
 
