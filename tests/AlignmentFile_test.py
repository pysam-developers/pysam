#!/usr/bin/env python
'''unit testing code for pysam.

Execute in the :file:`tests` directory as it requires the Makefile
and data files located there.
'''

import pysam
import unittest
import os
import shutil
import sys
import collections
import subprocess
import logging
from functools import partial
from TestUtils import checkBinaryEqual, checkURL, checkSamtoolsViewEqual, checkFieldEqual

IS_PYTHON3 = sys.version_info[0] >= 3

SAMTOOLS = "samtools"
WORKDIR = "pysam_test_work"
DATADIR = "pysam_data"


##################################################
#
# Detailed test of file contents
# 
# Data are read either through file based iterator
# access (BasicTestBAMFromFile) or by calling fetch
# without coordinates (BasicTestBAMFromFetch)
##################################################
class BasicTestBAMFromFetch(unittest.TestCase):

    '''basic first test - detailed testing
    if information in file is consistent
    with information in AlignedSegment object.'''

    def setUp(self):
        self.samfile = pysam.AlignmentFile(
            os.path.join(DATADIR, "ex3.bam"),
            "rb")
        self.reads = list(self.samfile.fetch())

    def testARqname(self):
        self.assertEqual(
            self.reads[0].query_name,
            "read_28833_29006_6945",
            "read name mismatch in read 1: %s != %s" % (
                self.reads[0].query_name, "read_28833_29006_6945"))
        self.assertEqual(
            self.reads[1].query_name,
            "read_28701_28881_323b",
            "read name mismatch in read 2: %s != %s" % (
                self.reads[1].query_name, "read_28701_28881_323b"))

    def testARflag(self):
        self.assertEqual(
            self.reads[0].flag, 99,
            "flag mismatch in read 1: %s != %s" % (
                self.reads[0].flag, 99))
        self.assertEqual(
            self.reads[1].flag, 147,
            "flag mismatch in read 2: %s != %s" % (
                self.reads[1].flag, 147))

    def testARrname(self):
        self.assertEqual(
            self.reads[0].reference_id, 0,
            "chromosome/target id mismatch in read 1: %s != %s" %
            (self.reads[0].reference_id, 0))
        self.assertEqual(
            self.reads[1].reference_id, 1,
            "chromosome/target id mismatch in read 2: %s != %s" %
            (self.reads[1].reference_id, 1))

    def testARpos(self):
        self.assertEqual(
            self.reads[0].reference_start, 33 - 1,
            "mapping position mismatch in read 1: %s != %s" %
            (self.reads[0].reference_start, 33 - 1))
        self.assertEqual(
            self.reads[1].reference_start, 88 - 1,
            "mapping position mismatch in read 2: %s != %s" %
            (self.reads[1].reference_start, 88 - 1))

    def testARmapq(self):
        self.assertEqual(
            self.reads[0].mapping_quality, 20,
            "mapping quality mismatch in read 1: %s != %s" %
            (self.reads[0].mapping_quality, 20))
        self.assertEqual(
            self.reads[1].mapping_quality, 30,
            "mapping quality mismatch in read 2: %s != %s" % (
                self.reads[1].mapping_quality, 30))

    def testARcigar(self):
        self.assertEqual(
            self.reads[0].cigartuples,
            [(0, 10), (2, 1), (0, 25)],
            "read name length mismatch in read 1: %s != %s" %
            (self.reads[0].cigartuples, [(0, 10), (2, 1), (0, 25)]))
        self.assertEqual(
            self.reads[1].cigartuples, [(0, 35)],
            "read name length mismatch in read 2: %s != %s" %
            (self.reads[1].cigartuples, [(0, 35)]))

    def testARcigarstring(self):
        self.assertEqual(self.reads[0].cigarstring, '10M1D25M')
        self.assertEqual(self.reads[1].cigarstring, '35M')

    def testARmrnm(self):
        self.assertEqual(
            self.reads[0].next_reference_id, 0,
            "mate reference sequence name mismatch in read 1: %s != %s" %
            (self.reads[0].next_reference_id, 0))
        self.assertEqual(
            self.reads[1].next_reference_id, 1,
            "mate reference sequence name mismatch in read 2: %s != %s" %
            (self.reads[1].next_reference_id, 1))
        self.assertEqual(
            self.reads[0].next_reference_id, 0,
            "mate reference sequence name mismatch in read 1: %s != %s" %
            (self.reads[0].next_reference_id, 0))
        self.assertEqual(
            self.reads[1].next_reference_id, 1,
            "mate reference sequence name mismatch in read 2: %s != %s" %
            (self.reads[1].next_reference_id, 1))

    def testARmpos(self):
        self.assertEqual(self.reads[
                         0].next_reference_start, 200 - 1, "mate mapping position mismatch in read 1: %s != %s" % (self.reads[0].next_reference_start, 200 - 1))
        self.assertEqual(self.reads[
                         1].next_reference_start, 500 - 1, "mate mapping position mismatch in read 2: %s != %s" % (self.reads[1].next_reference_start, 500 - 1))
        self.assertEqual(self.reads[
                         0].next_reference_start, 200 - 1, "mate mapping position mismatch in read 1: %s != %s" % (self.reads[0].next_reference_start, 200 - 1))
        self.assertEqual(self.reads[
                         1].next_reference_start, 500 - 1, "mate mapping position mismatch in read 2: %s != %s" % (self.reads[1].next_reference_start, 500 - 1))

    def testARQueryLength(self):
        self.assertEqual(
            self.reads[0].query_length, 35,
            "insert size mismatch in read 1: %s != %s" %
            (self.reads[0].query_length, 35))
        self.assertEqual(
            self.reads[1].query_length, 35,
            "insert size mismatch in read 2: %s != %s" %
            (self.reads[1].query_length, 35))
        self.assertEqual(
            self.reads[0].query_length, 35,
            "insert size mismatch in read 1: %s != %s" %
            (self.reads[0].query_length, 35))
        self.assertEqual(
            self.reads[1].query_length, 35,
            "insert size mismatch in read 2: %s != %s" %
            (self.reads[1].query_length, 35))

    def testARseq(self):
        self.assertEqual(self.reads[0].query_sequence, "AGCTTAGCTAGCTACCTATATCTTGGTCTTGGCCG", "sequence mismatch in read 1: %s != %s" % (
            self.reads[0].query_sequence, "AGCTTAGCTAGCTACCTATATCTTGGTCTTGGCCG"))
        self.assertEqual(self.reads[1].query_sequence, "ACCTATATCTTGGCCTTGGCCGATGCGGCCTTGCA", "sequence size mismatch in read 2: %s != %s" % (
            self.reads[1].query_sequence, "ACCTATATCTTGGCCTTGGCCGATGCGGCCTTGCA"))
        self.assertEqual(self.reads[3].query_sequence, "AGCTTAGCTAGCTACCTATATCTTGGTCTTGGCCG", "sequence mismatch in read 4: %s != %s" % (
            self.reads[3].query_sequence, "AGCTTAGCTAGCTACCTATATCTTGGTCTTGGCCG"))

    def testARqual(self):
        self.assertEqual(pysam.toQualityString(self.reads[0].query_qualities), "<<<<<<<<<<<<<<<<<<<<<:<9/,&,22;;<<<",
                         "quality string mismatch in read 1: %s != %s" % (pysam.toQualityString(self.reads[0].query_qualities), "<<<<<<<<<<<<<<<<<<<<<:<9/,&,22;;<<<"))
        self.assertEqual(pysam.toQualityString(self.reads[1].query_qualities), "<<<<<;<<<<7;:<<<6;<<<<<<<<<<<<7<<<<", "quality string mismatch in read 2: %s != %s" % (
            pysam.toQualityString(self.reads[1].query_qualities), "<<<<<;<<<<7;:<<<6;<<<<<<<<<<<<7<<<<"))
        self.assertEqual(pysam.toQualityString(self.reads[3].query_qualities), "<<<<<<<<<<<<<<<<<<<<<:<9/,&,22;;<<<",
                         "quality string mismatch in read 3: %s != %s" % (pysam.toQualityString(self.reads[3].query_qualities), "<<<<<<<<<<<<<<<<<<<<<:<9/,&,22;;<<<"))

    def testARquery(self):
        self.assertEqual(
            self.reads[0].query_alignment_sequence,
            "AGCTTAGCTAGCTACCTATATCTTGGTCTTGGCCG",
            "query mismatch in read 1: %s != %s" %
            (self.reads[0].query_alignment_sequence,
             "AGCTTAGCTAGCTACCTATATCTTGGTCTTGGCCG"))
        self.assertEqual(
            self.reads[1].query_alignment_sequence,
            "ACCTATATCTTGGCCTTGGCCGATGCGGCCTTGCA",
            "query size mismatch in read 2: %s != %s" %
            (self.reads[1].query_alignment_sequence,
             "ACCTATATCTTGGCCTTGGCCGATGCGGCCTTGCA"))
        self.assertEqual(
            self.reads[3].query_alignment_sequence,
            "TAGCTAGCTACCTATATCTTGGTCTT",
            "query mismatch in read 4: %s != %s" %
            (self.reads[3].query_alignment_sequence,
             "TAGCTAGCTACCTATATCTTGGTCTT"))

    def testARqqual(self):
        self.assertEqual(
            pysam.toQualityString(self.reads[0].query_alignment_qualities), 
            "<<<<<<<<<<<<<<<<<<<<<:<9/,&,22;;<<<",
            "qquality string mismatch in read 1: %s != %s" % 
            (pysam.toQualityString(self.reads[0].query_alignment_qualities),
             "<<<<<<<<<<<<<<<<<<<<<:<9/,&,22;;<<<"))
        self.assertEqual(
            pysam.toQualityString(self.reads[1].query_alignment_qualities),
            "<<<<<;<<<<7;:<<<6;<<<<<<<<<<<<7<<<<",
            "qquality string mismatch in read 2: %s != %s" %
            (pysam.toQualityString(self.reads[1].query_alignment_qualities), 
             "<<<<<;<<<<7;:<<<6;<<<<<<<<<<<<7<<<<"))
        self.assertEqual(
            pysam.toQualityString(self.reads[3].query_alignment_qualities),
            "<<<<<<<<<<<<<<<<<:<9/,&,22",
            "qquality string mismatch in read 3: %s != %s" %
            (pysam.toQualityString(self.reads[3].query_alignment_qualities), 
             "<<<<<<<<<<<<<<<<<:<9/,&,22"))

    def testPresentOptionalFields(self):
        self.assertEqual(
            self.reads[0].opt('NM'), 1,
            "optional field mismatch in read 1, NM: %s != %s" %
            (self.reads[0].opt('NM'), 1))
        self.assertEqual(
            self.reads[0].opt('RG'), 'L1',
            "optional field mismatch in read 1, RG: %s != %s" %
            (self.reads[0].opt('RG'), 'L1'))
        self.assertEqual(
            self.reads[1].opt('RG'), 'L2',
            "optional field mismatch in read 2, RG: %s != %s" %
            (self.reads[1].opt('RG'), 'L2'))
        self.assertEqual(
            self.reads[1].opt('MF'), 18,
            "optional field mismatch in read 2, MF: %s != %s" %
            (self.reads[1].opt('MF'), 18))

    def testPairedBools(self):
        self.assertEqual(self.reads[0].is_paired, True, "is paired mismatch in read 1: %s != %s" % (
            self.reads[0].is_paired, True))
        self.assertEqual(self.reads[1].is_paired, True, "is paired mismatch in read 2: %s != %s" % (
            self.reads[1].is_paired, True))
        self.assertEqual(self.reads[0].is_proper_pair, True, "is proper pair mismatch in read 1: %s != %s" % (
            self.reads[0].is_proper_pair, True))
        self.assertEqual(self.reads[1].is_proper_pair, True, "is proper pair mismatch in read 2: %s != %s" % (
            self.reads[1].is_proper_pair, True))

    def testTags(self):
        self.assertEqual(self.reads[0].tags,
                         [('NM', 1), ('RG', 'L1'),
                          ('PG', 'P1'), ('XT', 'U')])
        self.assertEqual(self.reads[1].tags,
                         [('MF', 18), ('RG', 'L2'),
                          ('PG', 'P2'), ('XT', 'R')])

    def testOpt(self):
        self.assertEqual(self.reads[0].opt("XT"), "U")
        self.assertEqual(self.reads[1].opt("XT"), "R")

    def tearDown(self):
        self.samfile.close()


class BasicTestSAMFromFetch(BasicTestBAMFromFetch):
    def setUp(self):
        self.samfile = pysam.AlignmentFile(
            os.path.join(DATADIR, "ex3.sam"),
            "r")
        self.reads = list(self.samfile.fetch())


class BasicTestCRAMFromFetch(BasicTestBAMFromFetch):
    def setUp(self):
        self.samfile = pysam.AlignmentFile(
            os.path.join(DATADIR, "ex3.cram"),
            "rc")
        self.reads = list(self.samfile.fetch())


    def testTags(self):
        self.assertEqual(
            sorted(self.reads[0].tags),
            sorted([('RG', 'L1'),
                    ('NM', 22),
                    ('MD','0C0T1G1C0C0A1G0^G0C1C1G1A0T2G0G0G0A1C1G1G1A2C0'),
                    ('PG', 'P1'),
                    ('XT', 'U'),
                ]))
        self.assertEqual(
            sorted(self.reads[1].tags),
            sorted([('RG', 'L2'),
                    ('NM', 26),
                    ('MD', '1G0A0A1G1G0G2C0A0G0A0A0C0T0T0G0A0A0G0A0C0A0A1T2C0T0T1'),
                    ('MF', 18),
                    ('PG', 'P2'),
                    ('XT', 'R')]))

    def testPresentOptionalFields(self):
        self.assertEqual(
            self.reads[0].opt('NM'), 22,
            "optional field mismatch in read 1, NM: %s != %s" %
            (self.reads[0].opt('NM'), 22))
        self.assertEqual(
            self.reads[0].opt('RG'), 'L1',
            "optional field mismatch in read 1, RG: %s != %s" %
            (self.reads[0].opt('RG'), 'L1'))
        self.assertEqual(
            self.reads[1].opt('RG'), 'L2',
            "optional field mismatch in read 2, RG: %s != %s" %
            (self.reads[1].opt('RG'), 'L2'))
        self.assertEqual(
            self.reads[1].opt('MF'), 18,
            "optional field mismatch in read 2, MF: %s != %s" %
            (self.reads[1].opt('MF'), 18))

class BasicTestSAMFromFile(BasicTestBAMFromFetch):

    def setUp(self):
        self.samfile = pysam.AlignmentFile(
            os.path.join(DATADIR, "ex3.sam"),
            "r")
        self.reads = [r for r in self.samfile]


class BasicTestCRAMFromFile(BasicTestCRAMFromFetch):

    def setUp(self):
        self.samfile = pysam.AlignmentFile(
            os.path.join(DATADIR, "ex3.cram"),
            "rc")
        self.reads = [r for r in self.samfile]


class BasicTestBAMFromFile(BasicTestBAMFromFetch):
    def setUp(self):
        self.samfile = pysam.AlignmentFile(
            os.path.join(DATADIR, "ex3.bam"),
            "rb")
        self.reads = [r for r in self.samfile]


##################################################
#
# Test of basic File I/O
# 
# * format conversions
# * reading with/without index
# * reading from closed files
#
##################################################
class TestIO(unittest.TestCase):
    '''check if reading samfile and writing a samfile
    are consistent.'''

    def checkEcho(self,
                  input_filename,
                  reference_filename,
                  output_filename,
                  input_mode, output_mode,
                  sequence_filename=None,
                  use_template=True,
                  checkf=checkBinaryEqual):
        '''iterate through *input_filename* writing to
        *output_filename* and comparing the output to
        *reference_filename*.

        The files are opened according to the *input_mode* and
        *output_mode*.

        If *use_template* is set, the header is copied from infile
        using the template mechanism, otherwise target names and
        lengths are passed explicitely.

        The *checkf* is used to determine if the files are
        equal.
        '''
        infile = pysam.AlignmentFile(
            os.path.join(DATADIR, input_filename),
            input_mode)
        if use_template:
            outfile = pysam.AlignmentFile(
                output_filename,
                output_mode,
                reference_filename=sequence_filename,
                template=infile)
        else:
            outfile = pysam.AlignmentFile(
                output_filename,
                output_mode,
                reference_names=infile.references,
                reference_lengths=infile.lengths,
                reference_filename=sequence_filename,
                add_sq_text=False)

        iter = infile.fetch()

        for x in iter:
            outfile.write(x)

        infile.close()
        outfile.close()

        self.assertTrue(checkf(
            os.path.join(DATADIR, reference_filename),
            output_filename),
                        "files %s and %s are not the same" %
                        (reference_filename,
                         output_filename))

        os.unlink(output_filename)

    def testSAM2SAM(self):
        self.checkEcho("ex2.sam",
                       "ex2.sam",
                       "tmp_ex2.sam",
                       "r", "wh")

    def testBAM2BAM(self):
        self.checkEcho("ex2.bam",
                       "ex2.bam",
                       "tmp_ex2.bam",
                       "rb", "wb")

    def testCRAM2CRAM(self):
        self.checkEcho("ex2.cram",
                       "ex2.cram",
                       "tmp_ex2.cram",
                       "rc", "wc",
                       sequence_filename="pysam_data/ex1.fa",
                       checkf=checkSamtoolsViewEqual)

    def testSAM2BAM(self):
        self.checkEcho("ex2.sam",
                       "ex2.bam",
                       "tmp_ex2.bam",
                       "r", "wb")

    def testBAM2SAM(self):
        self.checkEcho("ex2.bam",
                       "ex2.sam",
                       "tmp_ex2.sam",
                       "rb", "wh")

    def testBAM2CRAM(self):
        # ignore header (md5 sum)
        self.checkEcho("ex2.bam",
                       "ex2.cram",
                       "tmp_ex2.cram",
                       "rb", "wc",
                       sequence_filename="pysam_data/ex1.fa",
                       checkf=partial(
                           checkSamtoolsViewEqual,
                           without_header=True))

    def testCRAM2BAM(self):
        # ignore header (md5 sum)
        self.checkEcho("ex2.cram",
                       "ex2.bam",
                       "tmp_ex2.bam",
                       "rc", "wb",
                       sequence_filename="pysam_data/ex1.fa",
                       checkf=partial(
                           checkSamtoolsViewEqual,
                           without_header=True))

    def testSAM2CRAM(self):
        self.checkEcho("ex2.sam",
                       "ex2.cram",
                       "tmp_ex2.cram",
                       "r", "wc",
                       sequence_filename="pysam_data/ex1.fa",
                       checkf=partial(
                           checkSamtoolsViewEqual,
                           without_header=True))

    def testCRAM2SAM(self):
        self.checkEcho("ex2.cram",
                       "ex2.sam",
                       "tmp_ex2.sam",
                       "rc", "wh",
                       sequence_filename="pysam_data/ex1.fa",
                       checkf=partial(
                           checkSamtoolsViewEqual,
                           without_header=True))


    # Disabled - should work, files are not binary equal, but are
    # non-binary equal:
    # diff <(samtools view pysam_ex1.bam) <(samtools view pysam_data/ex1.bam)
    # def testReadWriteBamWithTargetNames(self):
    #     input_filename = "ex1.bam"
    #     output_filename = "pysam_ex1.bam"
    #     reference_filename = "ex1.bam"

    #     self.checkEcho(input_filename, reference_filename, output_filename,
    #                    "rb", "wb", use_template=False)

    # Release 0.8.0
    # no samfiles without header
    def testSAM2SAMWithoutHeader(self):
        self.checkEcho("ex2.sam",
                       "ex1.sam",
                       "tmp_ex2.sam",
                       "r", "w")


    def testReadSamWithoutTargetNames(self):
        '''see issue 104.'''
        input_filename = os.path.join(
            DATADIR,
            "example_unmapped_reads_no_sq.sam")

        # raise exception in default mode
        self.assertRaises(ValueError,
                          pysam.AlignmentFile,
                          input_filename,
                          "r")

        # raise exception if no SQ files
        self.assertRaises(ValueError,
                          pysam.AlignmentFile,
                          input_filename, "r",
                          check_header=True)

        infile = pysam.AlignmentFile(
            input_filename,
            check_header=False,
            check_sq=False)
        
        # TODO
        # result = list(infile.fetch(until_eof=True))
        # self.assertEqual(2, len(result))

    def testReadBamWithoutTargetNames(self):
        '''see issue 104.'''
        input_filename = os.path.join(
            DATADIR, "example_unmapped_reads_no_sq.bam")

        # raise exception in default mode
        self.assertRaises(ValueError,
                          pysam.AlignmentFile,
                          input_filename,
                          "r")

        # raise exception if no SQ files
        self.assertRaises(ValueError,
                          pysam.AlignmentFile,
                          input_filename,
                          "r",
                          check_header=True)

        infile = pysam.AlignmentFile(
            input_filename, check_header=False, check_sq=False)
        result = list(infile.fetch(until_eof=True))

    # TODO
    def testReadSamWithoutHeader(self):
        input_filename = os.path.join(DATADIR, "ex1.sam")

        # reading from a samfile without header is not 
        # implemented
        self.assertRaises(ValueError,
                          pysam.AlignmentFile,
                          input_filename,
                          "r")

        # TODO
        # without check_header header is no read
        # leading to segfault
        # self.assertRaises(ValueError,
        #                   pysam.AlignmentFile,
        #                   input_filename,
        #                   "r",
        #                   check_header=False)

    # TODO
    # def testReadUnformattedFile(self):
    #     '''test reading from a file that is not bam/sam formatted'''
    #     input_filename = os.path.join(DATADIR, 'Makefile')

    #     # bam - file raise error
    #     self.assertRaises(ValueError,
    #                       pysam.AlignmentFile,
    #                       input_filename,
    #                       "rb")

    #     # sam - file error, but can't fetch
    #     self.assertRaises(ValueError,
    #                       pysam.AlignmentFile,
    #                       input_filename,
    #                       "r")

    #     self.assertRaises(ValueError,
    #                       pysam.AlignmentFile,
    #                       input_filename,
    #                       "r",
    #                       check_header=False)

    def testBAMWithoutAlignedSegments(self):
        '''see issue 117'''
        input_filename = os.path.join(DATADIR, "test_unaligned.bam")
        samfile = pysam.AlignmentFile(input_filename,
                                      "rb",
                                      check_sq=False)
        samfile.fetch(until_eof=True)

    def testBAMWithShortBAI(self):
        '''see issue 116'''
        input_filename = os.path.join(DATADIR, "example_bai.bam")
        samfile = pysam.AlignmentFile(input_filename,
                                      "rb",
                                      check_sq=False)
        samfile.fetch('chr2')

    def testFetchFromClosedFile(self):

        samfile = pysam.AlignmentFile(
            os.path.join(DATADIR, "ex1.bam"),
            "rb")
        samfile.close()
        self.assertRaises(ValueError, samfile.fetch, 'chr1', 100, 120)

    def testClosedFile(self):
        '''test that access to a closed samfile raises ValueError.'''

        samfile = pysam.AlignmentFile(os.path.join(DATADIR, "ex1.bam"),
                                "rb")
        samfile.close()
        self.assertRaises(ValueError, samfile.fetch, 'chr1', 100, 120)
        self.assertRaises(ValueError, samfile.pileup, 'chr1', 100, 120)
        self.assertRaises(ValueError, samfile.getrname, 0)
        # TODO
        self.assertRaises(ValueError, samfile.tell)
        self.assertRaises(ValueError, samfile.seek, 0)
        self.assertRaises(ValueError, getattr, samfile, "nreferences")
        self.assertRaises(ValueError, getattr, samfile, "references")
        self.assertRaises(ValueError, getattr, samfile, "lengths")
        self.assertRaises(ValueError, getattr, samfile, "text")
        self.assertRaises(ValueError, getattr, samfile, "header")

        # write on closed file
        self.assertEqual(0, samfile.write(None))

    def testAutoDetection(self):
        '''test if autodetection works.'''

        # TODO
        # samfile = pysam.AlignmentFile(os.path.join(DATADIR, "ex3.sam"))
        # self.assertRaises(ValueError, samfile.fetch, 'chr1')
        # samfile.close()

        samfile = pysam.AlignmentFile(os.path.join(DATADIR, "ex3.bam"))
        samfile.fetch('chr1')
        samfile.close()

    # TOOD
    # def testReadingFromSamFileWithoutHeader(self):
    #     '''read from samfile without header.
    #     '''
    #     samfile = pysam.AlignmentFile(os.path.join(DATADIR, "ex7.sam"),
    #                             check_header=False,
    #                             check_sq=False)
    #     self.assertRaises(NotImplementedError, samfile.__iter__)

    def testReadingFromFileWithoutIndex(self):
        '''read from bam file without index.'''

        shutil.copyfile(os.path.join(DATADIR, "ex2.bam"),
                        'tmp_ex2.bam')
        samfile = pysam.AlignmentFile('tmp_ex2.bam',
                                      "rb")
        self.assertRaises(ValueError, samfile.fetch)
        self.assertEqual(
            len(list(samfile.fetch(until_eof=True))),
            3270)
        os.unlink('tmp_ex2.bam')

    # def testReadingUniversalFileMode(self):
    #     '''read from samfile without header.
    #     '''

    #     input_filename = "ex2.sam"
    #     output_filename = "pysam_ex2.sam"
    #     reference_filename = "ex1.sam"

    #     self.checkEcho(input_filename,
    #                    reference_filename,
    #                    output_filename,
    #                    "rU", "w")

    def testHead(self):
        '''test IteratorRowHead'''
        samfile = pysam.AlignmentFile(os.path.join(DATADIR, "ex1.bam"),
                                      "rb")
        l10 = list(samfile.head(10))
        l100 = list(samfile.head(100))
        self.assertEqual(len(l10), 10)
        self.assertEqual(len(l100), 100)
        self.assertEqual(list(map(str, l10)),
                         list(map(str, l100[:10])))

    def testWriteUncompressedBAMFile(self):
        '''read from uncompressed BAM file, see issue #43'''

        input_filename = "ex2.sam"
        output_filename = "pysam_uncompressed.bam"
        reference_filename = "uncompressed.bam"

        self.checkEcho(input_filename,
                       reference_filename,
                       output_filename,
                       "r", "wb0")

        self.checkEcho(input_filename,
                       reference_filename,
                       output_filename,
                       "r", "wbu")

    def testEmptyBAM(self):
        samfile = pysam.Samfile(os.path.join(DATADIR, "empty.bam"),
                                "rb")
        self.assertEqual(samfile.mapped, 0)
        self.assertEqual(samfile.unmapped, 0)
        self.assertEqual(samfile.nocoordinate, 0)


##################################################
#
# Random access iterator tests
# 
##################################################
class TestIteratorRowBAM(unittest.TestCase):

    filename = os.path.join(DATADIR, "ex2.bam")
    mode = "rb"

    def setUp(self):
        self.samfile = pysam.AlignmentFile(
            self.filename, self.mode,
        )

    def checkRange(self, rnge):
        '''compare results from iterator with those from samtools.'''
        ps = list(self.samfile.fetch(region=rnge))
        sa = list(pysam.view(self.filename,
                             rnge,
                             raw=True))
        self.assertEqual(
            len(ps), len(sa),
            "unequal number of results for range %s: %i != %i" %
            (rnge, len(ps), len(sa)))
        # check if the same reads are returned and in the same order
        for line, (a, b) in enumerate(list(zip(ps, sa))):
            d = b.split("\t")
            self.assertEqual(
                a.query_name, d[0],
                "line %i: read id mismatch: %s != %s" %
                (line, a.reference_id, d[0]))
            self.assertEqual(
                a.reference_start,
                int(d[3]) - 1,
                "line %i: read position mismatch: %s != %s, \n%s\n%s\n" %
                (line, a.reference_start, int(d[3]) - 1,
                 str(a), str(d)))
            qual = d[10]
            self.assertEqual(
                pysam.toQualityString(a.query_qualities),
                qual,
                "line %i: quality mismatch: %s != %s, \n%s\n%s\n" %
                (line, pysam.toQualityString(a.query_qualities), qual,
                 str(a), str(d)))

    def testIteratePerContig(self):
        '''check random access per contig'''
        for contig in self.samfile.references:
            self.checkRange(contig)

    def testIterateRanges(self):
        '''check random access per range'''
        for contig, length in zip(self.samfile.references,
                                  self.samfile.lengths):
            for start in range(1, length, 90):
                # this includes empty ranges
                self.checkRange("%s:%i-%i" %
                                (contig, start, start + 90))

    def tearDown(self):
        self.samfile.close()


class TestIteratorRowAllBAM(unittest.TestCase):

    filename = os.path.join(DATADIR, "ex2.bam")
    mode = "rb"

    def setUp(self):
        self.samfile = pysam.AlignmentFile(
            self.filename,
            self.mode)

    def testIterate(self):
        '''compare results from iterator with those from samtools.'''
        ps = list(self.samfile.fetch())
        sa = list(pysam.view(self.filename,
                             raw=True))
        self.assertEqual(
            len(ps), len(sa),
            "unequal number of results: %i != %i" %
            (len(ps), len(sa)))
        # check if the same reads are returned
        for line, pair in enumerate(list(zip(ps, sa))):
            data = pair[1].split("\t")
            self.assertEqual(
                pair[0].query_name,
                data[0],
                "read id mismatch in line %i: %s != %s" %
                (line, pair[0].reference_id, data[0]))

    def tearDown(self):
        self.samfile.close()


class TestIteratorColumnBAM(unittest.TestCase):

    '''test iterator column against contents of ex4.bam.'''

    # note that samfile contains 1-based coordinates
    # 1D means deletion with respect to reference sequence
    #
    mCoverages = {'chr1': [0] * 20 + [1] * 36 + [0] * (100 - 20 - 35),
                  'chr2': [0] * 20 + [1] * 35 + [0] * (100 - 20 - 35),
                  }

    def setUp(self):
        self.samfile = pysam.AlignmentFile(os.path.join(DATADIR, "ex4.bam"),
                                     "rb")

    def checkRange(self, contig, start=None, end=None, truncate=False):
        '''compare results from iterator with those from samtools.'''
        # check if the same reads are returned and in the same order
        for column in self.samfile.pileup(
                contig, start, end, truncate=truncate):
            if truncate:
                self.assertGreaterEqual(column.reference_pos, start)
                self.assertLess(column.reference_pos, end)
            thiscov = len(column.pileups)
            refcov = self.mCoverages[
                self.samfile.getrname(column.reference_id)][column.reference_pos]
            self.assertEqual(thiscov, refcov,
                             "wrong coverage at pos %s:%i %i should be %i" % (
                                 self.samfile.getrname(column.reference_id),
                                 column.reference_pos, thiscov, refcov))

    def testIterateAll(self):
        '''check random access per contig'''
        self.checkRange(None)

    def testIteratePerContig(self):
        '''check random access per contig'''
        for contig in self.samfile.references:
            self.checkRange(contig)

    def testIterateRanges(self):
        '''check random access per range'''
        for contig, length in zip(
                self.samfile.references, self.samfile.lengths):
            for start in range(1, length, 90):
                # this includes empty ranges
                self.checkRange(contig, start, start + 90)

    def testInverse(self):
        '''test the inverse, is point-wise pileup accurate.'''
        for contig, refseq in list(self.mCoverages.items()):
            refcolumns = sum(refseq)
            for pos, refcov in enumerate(refseq):
                columns = list(self.samfile.pileup(contig, pos, pos + 1))
                if refcov == 0:
                    # if no read, no coverage
                    self.assertEqual(
                        len(columns),
                        refcov,
                        "wrong number of pileup columns returned for position %s:%i, %i should be %i" % (
                            contig, pos,
                            len(columns), refcov))
                elif refcov == 1:
                    # one read, all columns of the read are returned
                    self.assertEqual(
                        len(columns),
                        refcolumns,
                        "pileup incomplete at position %i: got %i, expected %i " %
                        (pos, len(columns), refcolumns))

    def testIterateTruncate(self):
        '''check random access per range'''
        for contig, length in zip(self.samfile.references,
                                  self.samfile.lengths):
            for start in range(1, length, 90):
                # this includes empty ranges
                self.checkRange(contig, start, start + 90, truncate=True)

    def tearDown(self):
        self.samfile.close()


class TestIteratorRowCRAM(TestIteratorRowBAM):
    filename = os.path.join(DATADIR, "ex2.cram")
    mode = "rc"


class TestIteratorRowCRAM(TestIteratorRowBAM):
    filename = os.path.join(DATADIR, "ex2.cram")
    mode = "rc"

##########################################################
##########################################################
##########################################################
# needs to be implemented
# class TestAlignedSegmentFromSamWithoutHeader(TestAlignedSegmentFromBam):
#
#     def setUp(self):
#         self.samfile=pysam.AlignmentFile( "ex7.sam","r" )
#         self.reads=list(self.samfile.fetch())


class TestIteratorColumn2(unittest.TestCase):

    '''test iterator column against contents of ex1.bam.'''

    def setUp(self):
        self.samfile = pysam.AlignmentFile(
            os.path.join(DATADIR, "ex1.bam"),
            "rb")

    def testStart(self):
        # print self.samfile.fetch().next().reference_start
        # print self.samfile.pileup().next().reference_start
        pass

    def testTruncate(self):
        '''see issue 107.'''
        # note that ranges in regions start from 1
        p = self.samfile.pileup(region='chr1:170:172', truncate=True)
        columns = [x.reference_pos for x in p]
        self.assertEqual(len(columns), 3)
        self.assertEqual(columns, [169, 170, 171])

        p = self.samfile.pileup('chr1', 169, 172, truncate=True)
        columns = [x.reference_pos for x in p]

        self.assertEqual(len(columns), 3)
        self.assertEqual(columns, [169, 170, 171])

    def testAccessOnClosedIterator(self):
        '''see issue 131

        Accessing pileup data after iterator has closed.
        '''
        pcolumn = self.samfile.pileup('chr1', 170, 180).__next__()
        self.assertRaises(ValueError, getattr, pcolumn, "pileups")

    def testStr(self):
        '''test if PileupRead can be printed.'''
        iter = self.samfile.pileup('chr1', 170, 180)
        pcolumn = iter.__next__()
        s = str(pcolumn)
        self.assertEqual(len(s.split("\n")), 2)


class TestFloatTagBug(unittest.TestCase):

    '''see issue 71'''

    def testFloatTagBug(self):
        '''a float tag before another exposed a parsing bug in bam_aux_get.

        Fixed in 0.1.19
        '''
        samfile = pysam.AlignmentFile(os.path.join(DATADIR, "tag_bug.bam"))
        read = next(samfile.fetch(until_eof=True))
        self.assertTrue(('XC', 1) in read.tags)
        self.assertEqual(read.opt('XC'), 1)


class TestLargeFieldBug(unittest.TestCase):

    '''see issue 100'''

    def testLargeFileBug(self):
        '''when creating a read with a large entry in the tag field
        causes an error:
            NotImplementedError: tags field too large
        '''
        samfile = pysam.AlignmentFile(os.path.join(DATADIR, "issue100.bam"))
        read = next(samfile.fetch(until_eof=True))
        new_read = pysam.AlignedSegment()
        new_read.tags = read.tags
        self.assertEqual(new_read.tags, read.tags)


class TestTagParsing(unittest.TestCase):

    '''tests checking the accuracy of tag setting and retrieval.'''

    def makeRead(self):
        a = pysam.AlignedSegment()
        a.query_name = "read_12345"
        a.reference_id = 0
        a.query_sequence = "ACGT" * 3
        a.flag = 0
        a.reference_id = 0
        a.reference_start = 1
        a.mapping_quality = 20
        a.cigartuples = ((0, 10), (2, 1), (0, 25))
        a.next_reference_id = 0
        a.next_reference_start = 200
        a.template_length = 0
        a.query_qualities = pysam.fromQualityString("1234") * 3
        # todo: create tags
        return a

    def testNegativeIntegers(self):
        x = -2
        aligned_read = self.makeRead()
        aligned_read.tags = [("XD", int(x))]
        self.assertEqual(aligned_read.opt('XD'), x)
        # print (aligned_read.tags)

    def testNegativeIntegers2(self):
        x = -2
        r = self.makeRead()
        r.tags = [("XD", int(x))]
        outfile = pysam.AlignmentFile(
            "test.bam",
            "wb",
            referencenames=("chr1",),
            referencelengths = (1000,))
        outfile.write(r)
        outfile.close()

    def testCigarString(self):
        r = self.makeRead()
        self.assertEqual(r.cigarstring, "10M1D25M")
        r.cigarstring = "20M10D20M"
        self.assertEqual(r.cigartuples, [(0, 20), (2, 10), (0, 20)])
        # unsetting cigar string
        r.cigarstring = None
        self.assertEqual(r.cigarstring, None)

    def testCigar(self):
        r = self.makeRead()
        self.assertEqual(r.cigartuples, [(0, 10), (2, 1), (0, 25)])
        # unsetting cigar string
        r.cigartuples = None
        self.assertEqual(r.cigartuples, None)

    def testLongTags(self):
        '''see issue 115'''

        r = self.makeRead()
        rg = 'HS2000-899_199.L3'
        tags = [('XC', 85), ('XT', 'M'), ('NM', 5),
                ('SM', 29), ('AM', 29), ('XM', 1),
                ('XO', 1), ('XG', 4), ('MD', '37^ACCC29T18'),
                ('XA', '5,+11707,36M1I48M,2;21,-48119779,46M1I38M,2;hs37d5,-10060835,40M1D45M,3;5,+11508,36M1I48M,3;hs37d5,+6743812,36M1I48M,3;19,-59118894,46M1I38M,3;4,-191044002,6M1I78M,3;')]

        r.tags = tags
        r.tags += [("RG", rg)] * 100
        tags += [("RG", rg)] * 100

        self.assertEqual(tags, r.tags)

    def testArrayTags(self):

        r = self.makeRead()

        def c(r, l):
            r.tags = [('ZM', l)]
            self.assertEqual(r.opt("ZM"), list(l))

        # signed integers
        c(r, (-1, 1))
        c(r, (-1, 100))
        c(r, (-1, 200))
        c(r, (-1, 1000))
        c(r, (-1, 30000))
        c(r, (-1, 50000))
        c(r, (1, -1))
        c(r, (1, -100))
        c(r, (1, -200))
        c(r, (1, -1000))
        c(r, (1, -30000))
        c(r, (1, -50000))

        # unsigned integers
        c(r, (1, 100))
        c(r, (1, 1000))
        c(r, (1, 10000))
        c(r, (1, 100000))

        # floats
        c(r, (1.0, 100.0))


class TestClipping(unittest.TestCase):

    def testClipping(self):

        self.samfile = pysam.AlignmentFile(
            os.path.join(DATADIR, "softclip.bam"),
            "rb")

        for read in self.samfile:

            if read.query_name == "r001":
                self.assertEqual(read.query_sequence, 'AAAAGATAAGGATA')
                self.assertEqual(read.query_alignment_sequence, 'AGATAAGGATA')
                self.assertEqual(pysam.toQualityString(read.query_qualities),
                                 None)
                self.assertEqual(
                    pysam.toQualityString(read.query_alignment_qualities),
                    None)

            elif read.query_name == "r002":

                self.assertEqual(read.query_sequence, 'GCCTAAGCTAA')
                self.assertEqual(read.query_alignment_sequence, 'AGCTAA')
                self.assertEqual(
                    pysam.toQualityString(read.query_qualities),
                    '01234567890')
                self.assertEqual(
                    pysam.toQualityString(read.query_alignment_qualities),
                    '567890')

            elif read.query_name == "r003":

                self.assertEqual(read.query_sequence, 'GCCTAAGCTAA')
                self.assertEqual(read.query_alignment_sequence, 'GCCTAA')
                self.assertEqual(
                    pysam.toQualityString(read.query_qualities),
                    '01234567890')
                self.assertEqual(
                    pysam.toQualityString(read.query_alignment_qualities),
                    '012345')

            elif read.query_name == "r004":

                self.assertEqual(read.query_sequence, 'TAGGC')
                self.assertEqual(read.query_alignment_sequence, 'TAGGC')
                self.assertEqual(
                    pysam.toQualityString(read.query_qualities),
                    '01234')
                self.assertEqual(
                    pysam.toQualityString(read.query_alignment_qualities),
                    '01234')


<<<<<<< HEAD
class TestHeaderSAM(unittest.TestCase):
    """testing header manipulation"""
=======
class TestIteratorRow(unittest.TestCase):

    def setUp(self):
        self.samfile = pysam.AlignmentFile(os.path.join(DATADIR, "ex1.bam"),
                                     "rb")

    def checkRange(self, rnge):
        '''compare results from iterator with those from samtools.'''
        ps = list(self.samfile.fetch(region=rnge))
        sa = list(pysam.view(os.path.join(DATADIR, "ex1.bam"),
                             rnge,
                             raw=True))
        self.assertEqual(len(ps), len(
            sa), "unequal number of results for range %s: %i != %i" % (rnge, len(ps), len(sa)))
        # check if the same reads are returned and in the same order
        for line, (a, b) in enumerate(list(zip(ps, sa))):
            d = b.split("\t")
            self.assertEqual(
                a.query_name, d[0], "line %i: read id mismatch: %s != %s" % (line, a.reference_id, d[0]))
            self.assertEqual(a.reference_start, int(d[3]) - 1, "line %i: read position mismatch: %s != %s, \n%s\n%s\n" %
                             (line, a.reference_start, int(d[3]) - 1,
                              str(a), str(d)))
            qual = d[10]
            self.assertEqual(pysam.toQualityString(a.query_qualities), qual, "line %i: quality mismatch: %s != %s, \n%s\n%s\n" %
                             (line, pysam.toQualityString(a.query_qualities), qual,
                              str(a), str(d)))

    def testIteratePerContig(self):
        '''check random access per contig'''
        for contig in self.samfile.references:
            self.checkRange(contig)

    def testIterateRanges(self):
        '''check random access per range'''
        for contig, length in zip(self.samfile.references,
                                  self.samfile.lengths):
            for start in range(1, length, 90):
                # this includes empty ranges
                self.checkRange("%s:%i-%i" % (contig, start, start + 90))

    def tearDown(self):
        self.samfile.close()


class TestIteratorRowAll(unittest.TestCase):

    def setUp(self):
        self.samfile = pysam.AlignmentFile(os.path.join(DATADIR, "ex1.bam"),
                                     "rb")

    def testIterate(self):
        '''compare results from iterator with those from samtools.'''
        ps = list(self.samfile.fetch())
        sa = list(pysam.view(os.path.join(DATADIR, "ex1.bam"),
                             raw=True))
        self.assertEqual(
            len(ps), len(sa), "unequal number of results: %i != %i" % (len(ps), len(sa)))
        # check if the same reads are returned
        for line, pair in enumerate(list(zip(ps, sa))):
            data = pair[1].split("\t")
            self.assertEqual(pair[0].query_name, data[
                             0], "read id mismatch in line %i: %s != %s" % (line, pair[0].reference_id, data[0]))

    def tearDown(self):
        self.samfile.close()


class TestIteratorColumn(unittest.TestCase):

    '''test iterator column against contents of ex4.bam.'''

    # note that samfile contains 1-based coordinates
    # 1D means deletion with respect to reference sequence
    #
    mCoverages = {'chr1': [0] * 20 + [1] * 36 + [0] * (100 - 20 - 35),
                  'chr2': [0] * 20 + [1] * 35 + [0] * (100 - 20 - 35),
                  }

    def setUp(self):
        self.samfile = pysam.AlignmentFile(os.path.join(DATADIR, "ex4.bam"),
                                     "rb")

    def checkRange(self, contig, start=None, end=None, truncate=False):
        '''compare results from iterator with those from samtools.'''
        # check if the same reads are returned and in the same order
        for column in self.samfile.pileup(
                contig, start, end, truncate=truncate):
            if truncate:
                self.assertGreaterEqual(column.reference_pos, start)
                self.assertLess(column.reference_pos, end)
            thiscov = len(column.pileups)
            refcov = self.mCoverages[
                self.samfile.getrname(column.reference_id)][column.reference_pos]
            self.assertEqual(thiscov, refcov,
                             "wrong coverage at pos %s:%i %i should be %i" % (
                                 self.samfile.getrname(column.reference_id),
                                 column.reference_pos, thiscov, refcov))

    def testIterateAll(self):
        '''check random access per contig'''
        self.checkRange(None)

    def testIteratePerContig(self):
        '''check random access per contig'''
        for contig in self.samfile.references:
            self.checkRange(contig)

    def testIterateRanges(self):
        '''check random access per range'''
        for contig, length in zip(
                self.samfile.references, self.samfile.lengths):
            for start in range(1, length, 90):
                # this includes empty ranges
                self.checkRange(contig, start, start + 90)

    def testInverse(self):
        '''test the inverse, is point-wise pileup accurate.'''
        for contig, refseq in list(self.mCoverages.items()):
            refcolumns = sum(refseq)
            for pos, refcov in enumerate(refseq):
                columns = list(self.samfile.pileup(contig, pos, pos + 1))
                if refcov == 0:
                    # if no read, no coverage
                    self.assertEqual(
                        len(columns),
                        refcov,
                        "wrong number of pileup columns returned for position %s:%i, %i should be %i" % (
                            contig, pos,
                            len(columns), refcov))
                elif refcov == 1:
                    # one read, all columns of the read are returned
                    self.assertEqual(
                        len(columns),
                        refcolumns,
                        "pileup incomplete at position %i: got %i, expected %i " %
                        (pos, len(columns), refcolumns))

    def testIterateTruncate(self):
        '''check random access per range'''
        for contig, length in zip(self.samfile.references,
                                  self.samfile.lengths):
            for start in range(1, length, 90):
                # this includes empty ranges
                self.checkRange(contig, start, start + 90, truncate=True)

    def tearDown(self):
        self.samfile.close()


class TestIteratorColumn2(unittest.TestCase):

    '''test iterator column against contents of ex1.bam.'''

    def setUp(self):
        self.samfile = pysam.AlignmentFile(
            os.path.join(DATADIR, "ex1.bam"),
            "rb")

    def testStart(self):
        # print self.samfile.fetch().next().reference_start
        # print self.samfile.pileup().next().reference_start
        pass

    def testTruncate(self):
        '''see issue 107.'''
        # note that ranges in regions start from 1
        p = self.samfile.pileup(region='chr1:170:172', truncate=True)
        columns = [x.reference_pos for x in p]
        self.assertEqual(len(columns), 3)
        self.assertEqual(columns, [169, 170, 171])

        p = self.samfile.pileup('chr1', 169, 172, truncate=True)
        columns = [x.reference_pos for x in p]

        self.assertEqual(len(columns), 3)
        self.assertEqual(columns, [169, 170, 171])

    def testAccessOnClosedIterator(self):
        '''see issue 131

        Accessing pileup data after iterator has closed.
        '''
        pcolumn = self.samfile.pileup('chr1', 170, 180).__next__()
        self.assertRaises(ValueError, getattr, pcolumn, "pileups")

    def testStr(self):
        '''test if PileupRead can be printed.'''
        iter = self.samfile.pileup('chr1', 170, 180)
        pcolumn = iter.__next__()
        s = str(pcolumn)
        self.assertEqual(len(s.split("\n")), 2)


class TestHeaderSam(unittest.TestCase):
>>>>>>> c1140a72

    header = {'SQ': [{'LN': 1575, 'SN': 'chr1'},
                     {'LN': 1584, 'SN': 'chr2'}],
              'RG': [{'LB': 'SC_1', 'ID': 'L1', 'SM': 'NA12891',
                      'PU': 'SC_1_10', "CN": "name:with:colon"},
                     {'LB': 'SC_2', 'ID': 'L2', 'SM': 'NA12891',
                      'PU': 'SC_2_12', "CN": "name:with:colon"}],
              'PG': [{'ID': 'P1', 'VN': '1.0'}, {'ID': 'P2', 'VN': '1.1'}],
              'HD': {'VN': '1.0'},
              'CO': ['this is a comment', 'this is another comment'],
              }

    def compareHeaders(self, a, b):
        '''compare two headers a and b.'''
        for ak, av in a.items():
            self.assertTrue(ak in b, "key '%s' not in '%s' " % (ak, b))
            self.assertEqual(av, b[ak])

    def setUp(self):
        self.samfile = pysam.AlignmentFile(
            os.path.join(DATADIR, "ex3.sam"),
            "r")

    def testHeaders(self):
        self.compareHeaders(self.header, self.samfile.header)
        self.compareHeaders(self.samfile.header, self.header)

    def testNameMapping(self):
        for x, y in enumerate(("chr1", "chr2")):
            tid = self.samfile.gettid(y)
            ref = self.samfile.getrname(x)
            self.assertEqual(tid, x)
            self.assertEqual(ref, y)

        self.assertEqual(self.samfile.gettid("chr?"), -1)
        self.assertRaises(ValueError, self.samfile.getrname, 2)

    def tearDown(self):
        self.samfile.close()


class TestHeaderBAM(TestHeaderSAM):

    def setUp(self):
        self.samfile = pysam.AlignmentFile(
            os.path.join(DATADIR, "ex3.bam"),
            "rb")


class TestHeaderCRAM(TestHeaderSAM):

    def setUp(self):
        self.samfile = pysam.AlignmentFile(
            os.path.join(DATADIR, "ex3.cram"),
            "rc")

    def compareHeaders(self, a, b):
        '''compare two headers a and b.'''
        def _strip(dd):
            for x in dd:
                for y in ("M5", "UR"):
                    if y in x:
                        del x[y]
                        
        for ak, av in a.items():
            _strip(av)
            self.assertTrue(ak in b, "key '%s' not in '%s' " % (ak, b))
            _strip(b[ak])

            self.assertEqual(sorted(av), sorted(b[ak]))


class TestHeaderFromRefs(unittest.TestCase):

    '''see issue 144

    reference names need to be converted to string for python 3
    '''

    # def testHeader( self ):
    #     refs = ['chr1', 'chr2']
    #     tmpfile = "tmp_%i" % id(self)
    #     s = pysam.AlignmentFile(tmpfile, 'wb',
    #                       referencenames=refs,
    #                       referencelengths=[100]*len(refs))
    #     s.close()

    #     self.assertTrue( checkBinaryEqual( 'issue144.bam', tmpfile ),
    #                      'bam files differ')
    #     os.unlink( tmpfile )


class TestHeader1000Genomes(unittest.TestCase):
    '''see issue 110'''
    # bamfile = "http://ftp.1000genomes.ebi.ac.uk/vol1/ftp/technical/phase2b_alignment/data/NA07048/exome_alignment/NA07048.unmapped.ILLUMINA.bwa.CEU.exome.20120522_p2b.bam"
    bamfile = "http://ftp.1000genomes.ebi.ac.uk/vol1/ftp/technical/phase3_EX_or_LC_only_alignment/data/HG00104/alignment/HG00104.chrom11.ILLUMINA.bwa.GBR.low_coverage.20130415.bam"

    def testRead(self):

        if not checkURL(self.bamfile):
            return

        f = pysam.AlignmentFile(self.bamfile, "rb")
        data = f.header.copy()
        self.assertTrue(data)


class TestUnmappedReads(unittest.TestCase):

    # TODO
    # def testSAM(self):
    #     samfile = pysam.AlignmentFile(os.path.join(DATADIR, "ex5.sam"),
    #                             "r")
    #     self.assertEqual(len(list(samfile.fetch(until_eof=True))), 2)
    #     samfile.close()

    def testBAM(self):
        samfile = pysam.AlignmentFile(os.path.join(DATADIR, "ex5.bam"),
                                "rb")
        self.assertEqual(len(list(samfile.fetch(until_eof=True))), 2)
        samfile.close()


class TestPileupObjects(unittest.TestCase):

    def setUp(self):
        self.samfile = pysam.AlignmentFile(os.path.join(DATADIR, "ex1.bam"),
                                     "rb")

    def testPileupColumn(self):
        for pcolumn1 in self.samfile.pileup(region="chr1:105"):
            if pcolumn1.reference_pos == 104:
                self.assertEqual(
                    pcolumn1.reference_id, 0,
                    "chromosome/target id mismatch in position 1: %s != %s" %
                    (pcolumn1.reference_id, 0))
                self.assertEqual(
                    pcolumn1.reference_pos, 105 - 1,
                    "position mismatch in position 1: %s != %s" %
                    (pcolumn1.reference_pos, 105 - 1))
                self.assertEqual(
                    pcolumn1.nsegments, 2,
                    "# reads mismatch in position 1: %s != %s" %
                    (pcolumn1.nsegments, 2))
        for pcolumn2 in self.samfile.pileup(region="chr2:1480"):
            if pcolumn2.reference_pos == 1479:
                self.assertEqual(
                    pcolumn2.reference_id, 1,
                    "chromosome/target id mismatch in position 1: %s != %s" %
                    (pcolumn2.reference_id, 1))
                self.assertEqual(
                    pcolumn2.reference_pos, 1480 - 1,
                    "position mismatch in position 1: %s != %s" %
                    (pcolumn2.reference_pos, 1480 - 1))
                self.assertEqual(
                    pcolumn2.nsegments, 12,
                    "# reads mismatch in position 1: %s != %s" %
                    (pcolumn2.nsegments, 12))

    def testPileupRead(self):
        for pcolumn1 in self.samfile.pileup(region="chr1:105"):
            if pcolumn1.reference_pos == 104:
                self.assertEqual(
                    len(pcolumn1.pileups), 2,
                    "# reads aligned to column mismatch in position 1"
                    ": %s != %s" %
                    (len(pcolumn1.pileups), 2))

        # self.assertEqual( pcolumn1.pileups[0]  # need to test additional
        # properties here

    def tearDown(self):
        self.samfile.close()

    def testIteratorOutOfScope(self):
        '''test if exception is raised if pileup col is accessed after
        iterator is exhausted.'''

        for pileupcol in self.samfile.pileup():
            pass

        self.assertRaises(ValueError, getattr, pileupcol, "pileups")


class TestContextManager(unittest.TestCase):

    def testManager(self):
        with pysam.AlignmentFile(os.path.join(DATADIR, 'ex1.bam'),
                           'rb') as samfile:
            samfile.fetch()
        self.assertEqual(samfile._isOpen(), False)


class TestExceptions(unittest.TestCase):

    def setUp(self):
        self.samfile = pysam.AlignmentFile(os.path.join(DATADIR, "ex1.bam"),
                                     "rb")

    def testMissingFile(self):

        self.assertRaises(IOError, pysam.AlignmentFile, "exdoesntexist.bam", "rb")
        self.assertRaises(IOError, pysam.AlignmentFile, "exdoesntexist.sam", "r")
        self.assertRaises(IOError, pysam.AlignmentFile, "exdoesntexist.bam", "r")
        self.assertRaises(IOError, pysam.AlignmentFile, "exdoesntexist.sam", "rb")

    def testBadContig(self):
        self.assertRaises(ValueError, self.samfile.fetch, "chr88")

    def testMeaninglessCrap(self):
        self.assertRaises(ValueError, self.samfile.fetch, "skljf")

    def testBackwardsOrderNewFormat(self):
        self.assertRaises(ValueError, self.samfile.fetch, 'chr1', 100, 10)

    def testBackwardsOrderOldFormat(self):
        self.assertRaises(ValueError, self.samfile.fetch, region="chr1:100-10")

    def testOutOfRangeNegativeNewFormat(self):
        self.assertRaises(ValueError, self.samfile.fetch, "chr1", 5, -10)
        self.assertRaises(ValueError, self.samfile.fetch, "chr1", 5, 0)
        self.assertRaises(ValueError, self.samfile.fetch, "chr1", -5, -10)

        self.assertRaises(ValueError, self.samfile.count, "chr1", 5, -10)
        self.assertRaises(ValueError, self.samfile.count, "chr1", 5, 0)
        self.assertRaises(ValueError, self.samfile.count, "chr1", -5, -10)

    def testOutOfRangeNegativeOldFormat(self):
        self.assertRaises(ValueError, self.samfile.fetch, region="chr1:-5-10")
        self.assertRaises(ValueError, self.samfile.fetch, region="chr1:-5-0")
        self.assertRaises(ValueError, self.samfile.fetch, region="chr1:-5--10")

        self.assertRaises(ValueError, self.samfile.count, region="chr1:-5-10")
        self.assertRaises(ValueError, self.samfile.count, region="chr1:-5-0")
        self.assertRaises(ValueError, self.samfile.count, region="chr1:-5--10")

    def testOutOfRangNewFormat(self):
        self.assertRaises(
            ValueError, self.samfile.fetch, "chr1", 9999999999, 99999999999)
        self.assertRaises(
            ValueError, self.samfile.count, "chr1", 9999999999, 99999999999)

    def testOutOfRangeLargeNewFormat(self):
        self.assertRaises(ValueError, self.samfile.fetch, "chr1",
                          9999999999999999999999999999999, 9999999999999999999999999999999999999999)
        self.assertRaises(ValueError, self.samfile.count, "chr1",
                          9999999999999999999999999999999, 9999999999999999999999999999999999999999)

    def testOutOfRangeLargeOldFormat(self):
        self.assertRaises(
            ValueError, self.samfile.fetch, "chr1:99999999999999999-999999999999999999")
        self.assertRaises(
            ValueError, self.samfile.count, "chr1:99999999999999999-999999999999999999")

    def testZeroToZero(self):
        '''see issue 44'''
        self.assertEqual(len(list(self.samfile.fetch('chr1', 0, 0))), 0)

    def tearDown(self):
        self.samfile.close()


class TestWrongFormat(unittest.TestCase):

    '''test cases for opening files not in bam/sam format.'''

    def testOpenSamAsBam(self):
        self.assertRaises(ValueError,
                          pysam.AlignmentFile,
                          os.path.join(DATADIR, 'ex1.sam'),
                          'rb')

    def testOpenBamAsSam(self):
        # test fails, needs to be implemented.
        # sam.fetch() fails on reading, not on opening
        # self.assertRaises( ValueError, pysam.AlignmentFile, 'ex1.bam', 'r' )
        pass

    def testOpenFastaAsSam(self):
        # test fails, needs to be implemented.
        # sam.fetch() fails on reading, not on opening
        # self.assertRaises( ValueError, pysam.AlignmentFile, 'ex1.fa', 'r' )
        pass

    def testOpenFastaAsBam(self):
        self.assertRaises(ValueError,
                          pysam.AlignmentFile,
                          os.path.join(DATADIR, 'ex1.fa'),
                          'rb')


<<<<<<< HEAD
class TestDeNovoConstruction(unittest.TestCase):
=======
class ReadTest(unittest.TestCase):

    def checkFieldEqual(self, read1, read2, exclude=[]):
        '''check if two reads are equal by comparing each field.'''

        # add the . for refactoring purposes.
        for x in (".query_name",
                  ".query_sequence",
                  ".flag",
                  ".reference_id",
                  ".reference_start",
                  ".mapping_quality",
                  ".cigartuples",
                  ".next_reference_id",
                  ".next_reference_start",
                  ".template_length",
                  ".query_length",
                  ".query_qualities",
                  ".bin",
                  ".is_paired", ".is_proper_pair",
                  ".is_unmapped", ".mate_is_unmapped",
                  ".is_reverse", ".mate_is_reverse",
                  ".is_read1", ".is_read2",
                  ".is_secondary", ".is_qcfail",
                  ".is_duplicate"):
            n = x[1:]
            if n in exclude:
                continue
            self.assertEqual(getattr(read1, n), getattr(read2, n),
                             "attribute mismatch for %s: %s != %s" %
                             (n, getattr(read1, n), getattr(read2, n)))


class TestAlignedSegment(ReadTest):

    '''tests to check if aligned read can be constructed
    and manipulated.
    '''

    def testEmpty(self):
        a = pysam.AlignedSegment()
        self.assertEqual(a.query_name, None)
        self.assertEqual(a.query_sequence, None)
        self.assertEqual(pysam.toQualityString(a.query_qualities), None)
        self.assertEqual(a.flag, 0)
        self.assertEqual(a.reference_id, 0)
        self.assertEqual(a.mapping_quality, 0)
        self.assertEqual(a.cigartuples, None)
        self.assertEqual(a.tags, [])
        self.assertEqual(a.next_reference_id, 0)
        self.assertEqual(a.next_reference_start, 0)
        self.assertEqual(a.template_length, 0)

    def testStrOfEmptyRead(self):
        a = pysam.AlignedSegment()
        s = str(a)
        self.assertEqual(
            "None\t0\t0\t0\t0\tNone\t0\t0\t0\tNone\tNone\t[]",
            s)

    def buildRead(self):
        '''build an example read.'''

        a = pysam.AlignedSegment()
        a.query_name = "read_12345"
        a.query_sequence = "ACGT" * 10
        a.flag = 0
        a.reference_id = 0
        a.reference_start = 20
        a.mapping_quality = 20
        a.cigartuples = ((0, 10), (2, 1), (0, 9), (1, 1), (0, 20))
        a.next_reference_id = 0
        a.next_reference_start = 200
        a.template_length = 167
        a.query_qualities = pysam.fromQualityString("1234") * 10
        # todo: create tags
        return a

    def testSettingTagInEmptyRead(self):
        '''see issue 62'''
        a = pysam.AlignedSegment()
        a.tags = (("NM", 1),)
        a.query_qualities = None
        self.assertEqual(a.tags, [("NM", 1), ])

    def testUpdate(self):
        '''check if updating fields affects other variable length data
        '''
        a = self.buildRead()
        b = self.buildRead()

        # check qname
        b.query_name = "read_123"
        self.checkFieldEqual(a, b, "query_name")
        b.query_name = "read_12345678"
        self.checkFieldEqual(a, b, "query_name")
        b.query_name = "read_12345"
        self.checkFieldEqual(a, b)

        # check cigar
        b.cigartuples = ((0, 10), )
        self.checkFieldEqual(a, b, "cigartuples")
        b.cigartuples = ((0, 10), (2, 1), (0, 10))
        self.checkFieldEqual(a, b, "cigartuples")
        b.cigartuples = ((0, 10), (2, 1), (0, 9), (1, 1), (0, 20))
        self.checkFieldEqual(a, b)

        # check seq
        b.query_sequence = "ACGT"
        self.checkFieldEqual(
            a, b,
            ("query_sequence", "query_qualities", "query_length"))
        b.query_sequence = "ACGT" * 3
        self.checkFieldEqual(
            a, b,
            ("query_sequence", "query_qualities", "query_length"))
        b.query_sequence = "ACGT" * 10
        self.checkFieldEqual(a, b, ("query_qualities",))

        # reset qual
        b = self.buildRead()

        # check flags:
        for x in (
                "is_paired", "is_proper_pair",
                "is_unmapped", "mate_is_unmapped",
                "is_reverse", "mate_is_reverse",
                "is_read1", "is_read2",
                "is_secondary", "is_qcfail",
                "is_duplicate"):
            setattr(b, x, True)
            self.assertEqual(getattr(b, x), True)
            self.checkFieldEqual(a, b, ("flag", x,))
            setattr(b, x, False)
            self.assertEqual(getattr(b, x), False)
            self.checkFieldEqual(a, b)

    def testUpdate2(self):
        '''issue 135: inplace update of sequence and quality score.

        This does not work as setting the sequence will erase
        the quality scores.
        '''
        a = self.buildRead()
        a.query_sequence = a.query_sequence[5:10]
        self.assertEqual(pysam.toQualityString(a.query_qualities), None)

        a = self.buildRead()
        s = pysam.toQualityString(a.query_qualities)
        a.query_sequence = a.query_sequence[5:10]
        a.query_qualities = pysam.fromQualityString(s[5:10])

        self.assertEqual(pysam.toQualityString(a.query_qualities), s[5:10])

    def testLargeRead(self):
        '''build an example read.'''

        a = pysam.AlignedSegment()
        a.query_name = "read_12345"
        a.query_sequence = "ACGT" * 200
        a.flag = 0
        a.reference_id = 0
        a.reference_start = 20
        a.mapping_quality = 20
        a.cigartuples = ((0, 4 * 200), )
        a.next_reference_id = 0
        a.next_reference_start = 200
        a.template_length = 167
        a.query_qualities = pysam.fromQualityString("1234") * 200

        return a

    def testTagParsing(self):
        '''test for tag parsing

        see http://groups.google.com/group/pysam-user-group/browse_thread/thread/67ca204059ea465a
        '''
        samfile = pysam.AlignmentFile(os.path.join(DATADIR, "ex8.bam"),
                                "rb")

        for entry in samfile:
            before = entry.tags
            entry.tags = entry.tags
            after = entry.tags
            self.assertEqual(after, before)

    def testUpdateTlen(self):
        '''check if updating tlen works'''
        a = self.buildRead()
        oldlen = a.template_length
        oldlen *= 2
        a.template_length = oldlen
        self.assertEqual(a.template_length, oldlen)

    def testPositions(self):
        a = self.buildRead()
        self.assertEqual(a.get_reference_positions(),
                         [20, 21, 22, 23, 24, 25, 26, 27, 28, 29,
                          31, 32, 33, 34, 35, 36, 37, 38, 39,
                          40, 41, 42, 43, 44, 45, 46, 47, 48, 49,
                          50, 51, 52, 53, 54, 55, 56, 57, 58, 59])

        self.assertEqual(a.get_aligned_pairs(),
                         [(0, 20), (1, 21), (2, 22), (3, 23), (4, 24),
                          (5, 25), (6, 26), (7, 27), (8, 28), (9, 29),
                          (None, 30),
                          (10, 31), (11, 32), (12, 33), (13, 34), (14, 35),
                          (15, 36), (16, 37), (17, 38), (18, 39), (19, None),
                          (20, 40), (21, 41), (22, 42), (23, 43), (24, 44),
                          (25, 45), (26, 46), (27, 47), (28, 48), (29, 49),
                          (30, 50), (31, 51), (32, 52), (33, 53), (34, 54),
                          (35, 55), (36, 56), (37, 57), (38, 58), (39, 59)])

        self.assertEqual(
            a.get_reference_positions(),
            [x[1] for x in a.get_aligned_pairs()
             if x[0] is not None and x[1] is not None])
        # alen is the length of the aligned read in genome
        self.assertEqual(a.reference_length,
                         a.get_aligned_pairs()[-1][0] + 1)
        # aend points to one beyond last aligned base in ref
        self.assertEqual(a.get_reference_positions()[-1],
                         a.reference_end - 1)

    def testFullReferencePositions(self):
        '''see issue 26'''
        a = self.buildRead()
        a.cigar = [(4, 30), (0, 20), (1, 3), (0, 47)]

        self.assertEqual(100,
                         len(a.get_reference_positions(full_length=True)))

    def testBlocks(self):
        a = self.buildRead()
        self.assertEqual(a.get_blocks(),
                         [(20, 30), (31, 40), (40, 60)])

    # Disabled as not backwards compatible
    # def testFancyStr(self):
    #     a = self.buildRead()
    #     output = a.fancy_str()
    #     self.assertEqual(len(output), 9)


class TestDeNovoConstruction(ReadTest):
>>>>>>> c1140a72

    '''check BAM/SAM file construction using ex6.sam

    (note these are +1 coordinates):

    read_28833_29006_6945	99	chr1	33	20	10M1D25M	=	200	167	AGCTTAGCTAGCTACCTATATCTTGGTCTTGGCCG	<<<<<<<<<<<<<<<<<<<<<:<9/,&,22;;<<<	NM:i:1	RG:Z:L1
    read_28701_28881_323b	147	chr2	88	30	35M	=	500	412	ACCTATATCTTGGCCTTGGCCGATGCGGCCTTGCA	<<<<<;<<<<7;:<<<6;<<<<<<<<<<<<7<<<<	MF:i:18	RG:Z:L2
    '''

    header = {'HD': {'VN': '1.0'},
              'SQ': [{'LN': 1575, 'SN': 'chr1'},
                     {'LN': 1584, 'SN': 'chr2'}], }

    bamfile = os.path.join(DATADIR, "ex6.bam")
    samfile = os.path.join(DATADIR, "ex6.sam")

    def setUp(self):

        a = pysam.AlignedSegment()
        a.query_name = "read_28833_29006_6945"
        a.query_sequence = "AGCTTAGCTAGCTACCTATATCTTGGTCTTGGCCG"
        a.flag = 99
        a.reference_id = 0
        a.reference_start = 32
        a.mapping_quality = 20
        a.cigartuples = ((0, 10), (2, 1), (0, 25))
        a.next_reference_id = 0
        a.next_reference_start = 199
        a.template_length = 167
        a.query_qualities = pysam.fromQualityString("<<<<<<<<<<<<<<<<<<<<<:<9/,&,22;;<<<")
        a.tags = (("NM", 1),
                  ("RG", "L1"))

        b = pysam.AlignedSegment()
        b.query_name = "read_28701_28881_323b"
        b.query_sequence = "ACCTATATCTTGGCCTTGGCCGATGCGGCCTTGCA"
        b.flag = 147
        b.reference_id = 1
        b.reference_start = 87
        b.mapping_quality = 30
        b.cigartuples = ((0, 35), )
        b.next_reference_id = 1
        b.next_reference_start = 499
        b.template_length = 412
        b.query_qualities = pysam.fromQualityString("<<<<<;<<<<7;:<<<6;<<<<<<<<<<<<7<<<<")
        b.tags = (("MF", 18),
                  ("RG", "L2"))

        self.reads = (a, b)

    # TODO
    # def testSAMWholeFile(self):

    #     tmpfilename = "tmp_%i.sam" % id(self)

    #     outfile = pysam.AlignmentFile(tmpfilename,
    #                             "wh",
    #                             header=self.header)

    #     for x in self.reads:
    #         outfile.write(x)
    #     outfile.close()
    #     self.assertTrue(checkBinaryEqual(tmpfilename, self.samfile),
    #                     "mismatch when construction SAM file, see %s %s" % (tmpfilename, self.samfile))

    #     os.unlink(tmpfilename)

    def testBAMPerRead(self):
        '''check if individual reads are binary equal.'''
        infile = pysam.AlignmentFile(self.bamfile, "rb")

        others = list(infile)
        for denovo, other in zip(others, self.reads):
            checkFieldEqual(self, other, denovo)
            self.assertEqual(other.compare(denovo), 0)

    # TODO
    # def testSAMPerRead(self):
    #     '''check if individual reads are binary equal.'''
    #     infile = pysam.AlignmentFile(self.samfile, "r")

    #     others = list(infile)
    #     for denovo, other in zip(others, self.reads):
    #         checkFieldEqual(self, other, denovo)
    #         self.assertEqual(other.compare(denovo), 0)

    def testBAMWholeFile(self):

        tmpfilename = "tmp_%i.bam" % id(self)

        outfile = pysam.AlignmentFile(tmpfilename, "wb", header=self.header)

        for x in self.reads:
            outfile.write(x)
        outfile.close()

        self.assertTrue(checkBinaryEqual(tmpfilename, self.bamfile),
                        "mismatch when construction BAM file, see %s %s" % (tmpfilename, self.bamfile))

        os.unlink(tmpfilename)


class TestDeNovoConstructionUserTags(TestDeNovoConstruction):

    '''test de novo construction with a header that contains lower-case tags.'''

    header = {'HD': {'VN': '1.0'},
              'SQ': [{'LN': 1575, 'SN': 'chr1'},
                     {'LN': 1584, 'SN': 'chr2'}],
              'x1': {'A': 2, 'B': 5},
              'x3': {'A': 6, 'B': 5},
              'x2': {'A': 4, 'B': 5}}

    bamfile = os.path.join(DATADIR, "example_user_header.bam")
    samfile = os.path.join(DATADIR, "example_user_header.sam")


class TestEmptyHeader(unittest.TestCase):

    '''see issue 84.'''

    def testEmptyHeader(self):
        s = pysam.AlignmentFile(os.path.join(DATADIR,
                                             'example_empty_header.bam'))
        self.assertEqual(s.header, {'SQ': [{'LN': 1000, 'SN': 'chr1'}]})


class TestHeaderWithProgramOptions(unittest.TestCase):
    '''see issue 39.'''

    def testHeader(self):
        s = pysam.AlignmentFile(os.path.join(DATADIR,
                                             'rg_with_tab.bam'))
        self.assertEqual(
            s.header,
            {'SQ': [{'LN': 1575, 'SN': 'chr1'},
                    {'LN': 1584, 'SN': 'chr2'}],
             'PG': [{'PN': 'bwa',
                     'ID': 'bwa',
                     'VN': '0.7.9a-r786',
                     'CL': 'bwa mem -p -t 8 -M -R '
                     '@RG\tID:None\tSM:None\t/mnt/data/hg19.fa\t'
                     '/mnt/analysis/default-0.fastq'}]})


class TestTruncatedBAM(unittest.TestCase):

    '''see pull request 50.'''

    def testTruncatedBam(self):

        s = pysam.AlignmentFile(
            os.path.join(DATADIR, 'ex2_truncated.bam'))
        iterall = lambda x: len([a for a in x])
        self.assertRaises(IOError, iterall, s)

    def testTruncatedBamFetch(self):
        '''See comments for pull request at 
        https://github.com/pysam-developers/pysam/pull/50#issuecomment-64928625
        '''
        # Currently there is no way to detect truncated
        # files through hts_iter_fetch, so this test is
        # disabled
        return
        s = pysam.AlignmentFile(
            os.path.join(DATADIR, 'ex2_truncated.bam'))
        iterall = lambda x: len([a for a in x])
        self.assertRaises(IOError, iterall, s.fetch())


class TestBTagSam(unittest.TestCase):

    '''see issue 81.'''

    compare = [[100, 1, 91, 0, 7, 101, 0, 201, 96, 204, 0, 0, 87, 109, 0, 7, 97, 112, 1, 12, 78, 197, 0, 7, 100, 95, 101, 202, 0, 6, 0, 1, 186, 0, 84, 0, 244, 0, 0, 324, 0, 107, 195, 101, 113, 0, 102, 0, 104, 3, 0, 101, 1, 0, 212, 6, 0, 0, 1, 0, 74, 1, 11, 0, 196, 2, 197, 103, 0, 108, 98, 2, 7, 0, 1, 2, 194, 0, 180, 0, 108, 0, 203, 104, 16, 5, 205, 0, 0, 0, 1, 1, 100, 98, 0, 0, 204, 6, 0, 79, 0, 0, 101, 7, 109, 90, 265, 1, 27, 10, 109, 102, 9, 0, 292, 0, 110, 0, 0, 102, 112, 0, 0, 84, 100, 103, 2, 81, 126, 0, 2, 90, 0, 15, 96, 15, 1, 0, 2, 0, 107, 92, 0, 0, 101, 3, 98, 15, 102, 13, 116, 116, 90, 93, 198, 0, 0, 0, 199, 92, 26, 495, 100, 5, 0, 100, 5, 209, 0, 92, 107, 90, 0, 0, 0, 0, 109, 194, 7, 94, 200, 0, 40, 197, 0, 11, 0, 0, 112, 110, 6, 4, 200, 28, 0, 196, 0, 203, 1, 129, 0, 0, 1, 0, 94, 0, 1, 0, 107, 5, 201, 3, 3, 100, 0, 121, 0, 7, 0, 1, 105, 306, 3, 86, 8, 183, 0, 12, 163, 17, 83, 22, 0, 0, 1, 8, 109, 103, 0, 0, 295, 0, 200, 16, 172, 3, 16, 182, 3, 11, 0, 0, 223, 111, 103, 0, 5, 225, 0, 95],
               [-100, 200, -300, -400],
               [-100, 12],
               [12, 15],
               [-1.0, 5.0, 2.5]]

    filename = os.path.join(DATADIR, 'example_btag.sam')

    def testRead(self):

        s = pysam.AlignmentFile(self.filename)
        for x, read in enumerate(s):
            if x == 0:
                self.assertEqual(read.tags, [('RG', 'QW85I'), ('PG', 'tmap'), ('MD', '140'), ('NM', 0), ('AS', 140), ('FZ', [100, 1, 91, 0, 7, 101, 0, 201, 96, 204, 0, 0, 87, 109, 0, 7, 97, 112, 1, 12, 78, 197, 0, 7, 100, 95, 101, 202, 0, 6, 0, 1, 186, 0, 84, 0, 244, 0, 0, 324, 0, 107, 195, 101, 113, 0, 102, 0, 104, 3, 0, 101, 1, 0, 212, 6, 0, 0, 1, 0, 74, 1, 11, 0, 196, 2, 197, 103, 0, 108, 98, 2, 7, 0, 1, 2, 194, 0, 180, 0, 108, 0, 203, 104, 16, 5, 205, 0, 0, 0, 1, 1, 100, 98, 0, 0, 204, 6, 0, 79, 0, 0, 101, 7, 109, 90, 265, 1, 27, 10, 109, 102, 9, 0, 292, 0, 110, 0, 0, 102, 112, 0, 0, 84, 100, 103, 2, 81, 126, 0, 2, 90, 0, 15, 96, 15, 1, 0, 2, 0, 107, 92, 0, 0, 101, 3, 98, 15, 102, 13, 116, 116, 90, 93, 198, 0, 0, 0, 199, 92, 26, 495, 100, 5, 0, 100, 5, 209, 0, 92, 107, 90, 0, 0, 0, 0, 109, 194, 7, 94, 200, 0, 40, 197, 0, 11, 0, 0, 112, 110, 6, 4, 200, 28, 0, 196, 0, 203, 1, 129, 0, 0, 1, 0, 94, 0, 1, 0, 107, 5, 201, 3, 3, 100, 0, 121, 0, 7, 0, 1, 105, 306, 3, 86, 8, 183, 0, 12, 163, 17, 83, 22, 0, 0, 1, 8, 109, 103, 0, 0, 295, 0, 200, 16, 172, 3, 16, 182, 3, 11, 0, 0, 223, 111, 103, 0, 5, 225, 0, 95]), ('XA', 'map2-1'), ('XS', 53), ('XT', 38), ('XF', 1), ('XE', 0)]
                                 )

            fz = dict(read.tags)["FZ"]
            self.assertEqual(fz, self.compare[x])
            self.assertEqual(read.opt("FZ"), self.compare[x])

    def testWrite(self):

        s = pysam.AlignmentFile(self.filename)
        for read in s:
            before = read.tags
            read.tags = read.tags
            after = read.tags
            self.assertEqual(after, before)


class TestBTagBam(TestBTagSam):
    filename = os.path.join(DATADIR, 'example_btag.bam')


class TestDoubleFetch(unittest.TestCase):
    '''check if two iterators on the same bamfile are independent.'''

    filename = os.path.join(DATADIR, 'ex1.bam')

    def testDoubleFetch(self):

        samfile1 = pysam.AlignmentFile(self.filename, 'rb')

        for a, b in zip(samfile1.fetch(multiple_iterators=True),
                        samfile1.fetch(multiple_iterators=True)):
            self.assertEqual(a.compare(b), 0)

    def testDoubleFetchWithRegion(self):

        samfile1 = pysam.AlignmentFile(self.filename, 'rb')
        chr, start, stop = 'chr1', 200, 3000000
        # just making sure the test has something to catch
        self.assertTrue(len(list(samfile1.fetch(chr, start, stop))) > 0)

        for a, b in zip(samfile1.fetch(chr, start, stop),
                        samfile1.fetch(chr, start, stop,
                                       multiple_iterators=True)):
            self.assertEqual(a.compare(b), 0)

    def testDoubleFetchUntilEOF(self):

        samfile1 = pysam.AlignmentFile(self.filename, 'rb')

        for a, b in zip(samfile1.fetch(until_eof=True),
                        samfile1.fetch(until_eof=True,
                                       multiple_iterators=True)):
            self.assertEqual(a.compare(b), 0)


class TestRemoteFileFTP(unittest.TestCase):

    '''test remote access.

    '''

    # Need to find an ftp server without password on standard
    # port.

    url = "ftp://ftp.sanger.ac.uk/pub/rd/humanSequences/CV.bam"
    region = "1:1-1000"

    def testFTPView(self):
        return
        if not checkURL(self.url):
            return

        result = pysam.view(self.url, self.region)
        self.assertEqual(len(result), 36)

    def testFTPFetch(self):
        return
        if not checkURL(self.url):
            return

        samfile = pysam.AlignmentFile(self.url, "rb")
        result = list(samfile.fetch(region=self.region))
        self.assertEqual(len(result), 36)


class TestRemoteFileHTTP(unittest.TestCase):

    url = "http://genserv.anat.ox.ac.uk/downloads/pysam/test/ex1.bam"
    region = "chr1:1-1000"
    local = os.path.join(DATADIR, "ex1.bam")

    def testView(self):
        if not checkURL(self.url):
            return

        samfile_local = pysam.AlignmentFile(self.local, "rb")
        ref = list(samfile_local.fetch(region=self.region))

        result = pysam.view(self.url, self.region)
        self.assertEqual(len(result), len(ref))

    def testFetch(self):
        if not checkURL(self.url):
            return

        samfile = pysam.AlignmentFile(self.url, "rb")
        result = list(samfile.fetch(region=self.region))
        samfile_local = pysam.AlignmentFile(self.local, "rb")
        ref = list(samfile_local.fetch(region=self.region))

        self.assertEqual(len(ref), len(result))
        for x, y in zip(result, ref):
            self.assertEqual(x.compare(y), 0)

    def testFetchAll(self):
        if not checkURL(self.url):
            return

        samfile = pysam.AlignmentFile(self.url, "rb")
        result = list(samfile.fetch())
        samfile_local = pysam.AlignmentFile(self.local, "rb")
        ref = list(samfile_local.fetch())

        self.assertEqual(len(ref), len(result))
        for x, y in zip(result, ref):
            self.assertEqual(x.compare(y), 0)


class TestLargeOptValues(unittest.TestCase):

    ints = (65536, 214748, 2147484, 2147483647)
    floats = (65536.0, 214748.0, 2147484.0)

    def check(self, samfile):

        i = samfile.fetch()
        for exp in self.ints:
            rr = next(i)
            obs = rr.opt("ZP")
            self.assertEqual(exp, obs,
                             "expected %s, got %s\n%s" %
                             (str(exp), str(obs), str(rr)))

        for exp in [-x for x in self.ints]:
            rr = next(i)
            obs = rr.opt("ZP")
            self.assertEqual(exp, obs,
                             "expected %s, got %s\n%s" %
                             (str(exp), str(obs), str(rr)))

        for exp in self.floats:
            rr = next(i)
            obs = rr.opt("ZP")
            self.assertEqual(exp, obs,
                             "expected %s, got %s\n%s" %
                             (str(exp), str(obs), str(rr)))

        for exp in [-x for x in self.floats]:
            rr = next(i)
            obs = rr.opt("ZP")
            self.assertEqual(exp, obs, "expected %s, got %s\n%s" %
                             (str(exp), str(obs), str(rr)))

    def testSAM(self):
        samfile = pysam.AlignmentFile(
            os.path.join(DATADIR, "ex10.sam"),
            "r")
        self.check(samfile)

    def testBAM(self):
        samfile = pysam.AlignmentFile(
            os.path.join(DATADIR, "ex10.bam"),
            "rb")
        self.check(samfile)


class TestPileup(unittest.TestCase):
    '''test pileup functionality.'''

    samfilename = "pysam_data/ex1.bam"
    fastafilename = "pysam_data/ex1.fa"

    def setUp(self):

        self.samfile = pysam.AlignmentFile(self.samfilename)
        self.fastafile = pysam.Fastafile(self.fastafilename)

    def checkEqual(self, references, iterator):

        for x, column in enumerate(iterator):
            (contig, pos, reference_base,
             read_bases, read_qualities, alignment_mapping_qualities) \
                = references[x][:-1].split("\t")
            self.assertEqual(int(pos) - 1, column.reference_pos)

    def testSamtoolsStepper(self):
        refs = pysam.mpileup(
            "-f", self.fastafilename,
            self.samfilename)
        iterator = self.samfile.pileup(
            stepper="samtools",
            fastafile=self.fastafile)
        self.checkEqual(refs, iterator)

    def testAllStepper(self):
        refs = pysam.mpileup(
            "-f", self.fastafilename,
            "-A", "-B",
            self.samfilename)

        iterator = self.samfile.pileup(
            stepper="all",
            fastafile=self.fastafile)
        self.checkEqual(refs, iterator)


class TestLogging(unittest.TestCase):

    '''test around bug issue 42,

    failed in versions < 0.4
    '''

    def check(self, bamfile, log):

        if log:
            logger = logging.getLogger('franklin')
            logger.setLevel(logging.INFO)
            formatter = logging.Formatter(
                '%(asctime)s %(levelname)s %(message)s')
            log_hand = logging.FileHandler('log.txt')
            log_hand.setFormatter(formatter)
            logger.addHandler(log_hand)

        bam = pysam.AlignmentFile(bamfile, 'rb')
        cols = bam.pileup()
        self.assertTrue(True)

    def testFail1(self):
        self.check(os.path.join(DATADIR, "ex9_fail.bam"),
                   False)
        self.check(os.path.join(DATADIR, "ex9_fail.bam"),
                   True)

    def testNoFail1(self):
        self.check(os.path.join(DATADIR, "ex9_nofail.bam"),
                   False)
        self.check(os.path.join(DATADIR, "ex9_nofail.bam"),
                   True)

    def testNoFail2(self):
        self.check(os.path.join(DATADIR, "ex9_nofail.bam"),
                   True)
        self.check(os.path.join(DATADIR, "ex9_nofail.bam"),
                   True)

# TODOS
# 1. finish testing all properties within pileup objects
# 2. check exceptions and bad input problems (missing files, optional fields that aren't present, etc...)
# 3. check: presence of sequence


class TestAlignmentFileUtilityFunctions(unittest.TestCase):

    def testCount(self):

        samfile = pysam.AlignmentFile(os.path.join(DATADIR, "ex1.bam"),
                                      "rb")

        for contig in ("chr1", "chr2"):
            for start in range(0, 2000, 100):
                end = start + 1
                self.assertEqual(
                    len(list(samfile.fetch(contig, start, end))),
                    samfile.count(contig, start, end),
                    'number mismatch for %s:%i-%i %i != %i' % (
                        contig, start, end,
                        len(list(samfile.fetch(contig, start, end))),
                        samfile.count(contig, start, end)))

                # test empty intervals
                self.assertEqual(
                    len(list(samfile.fetch(contig, start, start))),
                    samfile.count(contig, start, start),
                    'number mismatch for %s:%i-%i %i != %i' % (
                        contig, start, start,
                        len(list(samfile.fetch(contig, start, start))),
                        samfile.count(contig, start, start)))

                # test half empty intervals
                self.assertEqual(len(list(samfile.fetch(contig, start))),
                                 samfile.count(contig, start))

                self.assertEqual(
                    len(list(samfile.fetch(contig, start))),
                    samfile.count(contig, start),
                    'number mismatch for %s:%i %i != %i' % (
                        contig, start,
                        len(list(samfile.fetch(contig, start))),
                        samfile.count(contig, start)))

    def testMate(self):
        '''test mate access.'''

        with open(os.path.join(DATADIR, "ex1.sam"), "rb") as inf:
            readnames = [x.split(b"\t")[0] for x in inf.readlines()]
        if sys.version_info[0] >= 3:
            readnames = [name.decode('ascii') for name in readnames]

        counts = collections.defaultdict(int)
        for x in readnames:
            counts[x] += 1

        samfile = pysam.AlignmentFile(os.path.join(DATADIR, "ex1.bam"),
                                      "rb")

        for read in samfile.fetch():
            if not read.is_paired:
                self.assertRaises(ValueError, samfile.mate, read)
            elif read.mate_is_unmapped:
                self.assertRaises(ValueError, samfile.mate, read)
            else:
                if counts[read.query_name] == 1:
                    self.assertRaises(ValueError, samfile.mate, read)
                else:
                    mate = samfile.mate(read)
                    self.assertEqual(read.query_name, mate.query_name)
                    self.assertEqual(read.is_read1, mate.is_read2)
                    self.assertEqual(read.is_read2, mate.is_read1)
                    self.assertEqual(
                        read.reference_start, mate.next_reference_start)
                    self.assertEqual(
                        read.next_reference_start, mate.reference_start)

    def testIndexStats(self):
        '''test if total number of mapped/unmapped reads is correct.'''

        samfile = pysam.AlignmentFile(os.path.join(DATADIR, "ex1.bam"),
                                      "rb")
        self.assertEqual(samfile.mapped, 3235)
        self.assertEqual(samfile.unmapped, 35)
        self.assertEqual(samfile.nocoordinate, 0)


class TestSamtoolsProxy(unittest.TestCase):

    '''tests for sanity checking access to samtools functions.'''

    def testIndex(self):
        self.assertRaises(IOError, pysam.index, "missing_file")

    def testView(self):
        # note that view still echos "open: No such file or directory"
        self.assertRaises(pysam.SamtoolsError, pysam.view, "missing_file")

    def testSort(self):
        self.assertRaises(pysam.SamtoolsError, pysam.sort, "missing_file")


class TestAlignmentFileIndex(unittest.TestCase):

    def testIndex(self):
        samfile = pysam.AlignmentFile(os.path.join(DATADIR, "ex1.bam"),
                                "rb")
        index = pysam.IndexedReads(samfile)
        index.build()
        reads = collections.defaultdict(int)

        for read in samfile:
            reads[read.query_name] += 1

        for qname, counts in reads.items():
            found = list(index.find(qname))
            self.assertEqual(len(found), counts)
            for x in found:
                self.assertEqual(x.query_name, qname)


if __name__ == "__main__":
    # build data files
    print ("building data files")
    subprocess.call("make -C %s" % DATADIR, shell=True)
    print ("starting tests")
    unittest.main()
    print ("completed tests")<|MERGE_RESOLUTION|>--- conflicted
+++ resolved
@@ -1149,205 +1149,8 @@
                     '01234')
 
 
-<<<<<<< HEAD
 class TestHeaderSAM(unittest.TestCase):
     """testing header manipulation"""
-=======
-class TestIteratorRow(unittest.TestCase):
-
-    def setUp(self):
-        self.samfile = pysam.AlignmentFile(os.path.join(DATADIR, "ex1.bam"),
-                                     "rb")
-
-    def checkRange(self, rnge):
-        '''compare results from iterator with those from samtools.'''
-        ps = list(self.samfile.fetch(region=rnge))
-        sa = list(pysam.view(os.path.join(DATADIR, "ex1.bam"),
-                             rnge,
-                             raw=True))
-        self.assertEqual(len(ps), len(
-            sa), "unequal number of results for range %s: %i != %i" % (rnge, len(ps), len(sa)))
-        # check if the same reads are returned and in the same order
-        for line, (a, b) in enumerate(list(zip(ps, sa))):
-            d = b.split("\t")
-            self.assertEqual(
-                a.query_name, d[0], "line %i: read id mismatch: %s != %s" % (line, a.reference_id, d[0]))
-            self.assertEqual(a.reference_start, int(d[3]) - 1, "line %i: read position mismatch: %s != %s, \n%s\n%s\n" %
-                             (line, a.reference_start, int(d[3]) - 1,
-                              str(a), str(d)))
-            qual = d[10]
-            self.assertEqual(pysam.toQualityString(a.query_qualities), qual, "line %i: quality mismatch: %s != %s, \n%s\n%s\n" %
-                             (line, pysam.toQualityString(a.query_qualities), qual,
-                              str(a), str(d)))
-
-    def testIteratePerContig(self):
-        '''check random access per contig'''
-        for contig in self.samfile.references:
-            self.checkRange(contig)
-
-    def testIterateRanges(self):
-        '''check random access per range'''
-        for contig, length in zip(self.samfile.references,
-                                  self.samfile.lengths):
-            for start in range(1, length, 90):
-                # this includes empty ranges
-                self.checkRange("%s:%i-%i" % (contig, start, start + 90))
-
-    def tearDown(self):
-        self.samfile.close()
-
-
-class TestIteratorRowAll(unittest.TestCase):
-
-    def setUp(self):
-        self.samfile = pysam.AlignmentFile(os.path.join(DATADIR, "ex1.bam"),
-                                     "rb")
-
-    def testIterate(self):
-        '''compare results from iterator with those from samtools.'''
-        ps = list(self.samfile.fetch())
-        sa = list(pysam.view(os.path.join(DATADIR, "ex1.bam"),
-                             raw=True))
-        self.assertEqual(
-            len(ps), len(sa), "unequal number of results: %i != %i" % (len(ps), len(sa)))
-        # check if the same reads are returned
-        for line, pair in enumerate(list(zip(ps, sa))):
-            data = pair[1].split("\t")
-            self.assertEqual(pair[0].query_name, data[
-                             0], "read id mismatch in line %i: %s != %s" % (line, pair[0].reference_id, data[0]))
-
-    def tearDown(self):
-        self.samfile.close()
-
-
-class TestIteratorColumn(unittest.TestCase):
-
-    '''test iterator column against contents of ex4.bam.'''
-
-    # note that samfile contains 1-based coordinates
-    # 1D means deletion with respect to reference sequence
-    #
-    mCoverages = {'chr1': [0] * 20 + [1] * 36 + [0] * (100 - 20 - 35),
-                  'chr2': [0] * 20 + [1] * 35 + [0] * (100 - 20 - 35),
-                  }
-
-    def setUp(self):
-        self.samfile = pysam.AlignmentFile(os.path.join(DATADIR, "ex4.bam"),
-                                     "rb")
-
-    def checkRange(self, contig, start=None, end=None, truncate=False):
-        '''compare results from iterator with those from samtools.'''
-        # check if the same reads are returned and in the same order
-        for column in self.samfile.pileup(
-                contig, start, end, truncate=truncate):
-            if truncate:
-                self.assertGreaterEqual(column.reference_pos, start)
-                self.assertLess(column.reference_pos, end)
-            thiscov = len(column.pileups)
-            refcov = self.mCoverages[
-                self.samfile.getrname(column.reference_id)][column.reference_pos]
-            self.assertEqual(thiscov, refcov,
-                             "wrong coverage at pos %s:%i %i should be %i" % (
-                                 self.samfile.getrname(column.reference_id),
-                                 column.reference_pos, thiscov, refcov))
-
-    def testIterateAll(self):
-        '''check random access per contig'''
-        self.checkRange(None)
-
-    def testIteratePerContig(self):
-        '''check random access per contig'''
-        for contig in self.samfile.references:
-            self.checkRange(contig)
-
-    def testIterateRanges(self):
-        '''check random access per range'''
-        for contig, length in zip(
-                self.samfile.references, self.samfile.lengths):
-            for start in range(1, length, 90):
-                # this includes empty ranges
-                self.checkRange(contig, start, start + 90)
-
-    def testInverse(self):
-        '''test the inverse, is point-wise pileup accurate.'''
-        for contig, refseq in list(self.mCoverages.items()):
-            refcolumns = sum(refseq)
-            for pos, refcov in enumerate(refseq):
-                columns = list(self.samfile.pileup(contig, pos, pos + 1))
-                if refcov == 0:
-                    # if no read, no coverage
-                    self.assertEqual(
-                        len(columns),
-                        refcov,
-                        "wrong number of pileup columns returned for position %s:%i, %i should be %i" % (
-                            contig, pos,
-                            len(columns), refcov))
-                elif refcov == 1:
-                    # one read, all columns of the read are returned
-                    self.assertEqual(
-                        len(columns),
-                        refcolumns,
-                        "pileup incomplete at position %i: got %i, expected %i " %
-                        (pos, len(columns), refcolumns))
-
-    def testIterateTruncate(self):
-        '''check random access per range'''
-        for contig, length in zip(self.samfile.references,
-                                  self.samfile.lengths):
-            for start in range(1, length, 90):
-                # this includes empty ranges
-                self.checkRange(contig, start, start + 90, truncate=True)
-
-    def tearDown(self):
-        self.samfile.close()
-
-
-class TestIteratorColumn2(unittest.TestCase):
-
-    '''test iterator column against contents of ex1.bam.'''
-
-    def setUp(self):
-        self.samfile = pysam.AlignmentFile(
-            os.path.join(DATADIR, "ex1.bam"),
-            "rb")
-
-    def testStart(self):
-        # print self.samfile.fetch().next().reference_start
-        # print self.samfile.pileup().next().reference_start
-        pass
-
-    def testTruncate(self):
-        '''see issue 107.'''
-        # note that ranges in regions start from 1
-        p = self.samfile.pileup(region='chr1:170:172', truncate=True)
-        columns = [x.reference_pos for x in p]
-        self.assertEqual(len(columns), 3)
-        self.assertEqual(columns, [169, 170, 171])
-
-        p = self.samfile.pileup('chr1', 169, 172, truncate=True)
-        columns = [x.reference_pos for x in p]
-
-        self.assertEqual(len(columns), 3)
-        self.assertEqual(columns, [169, 170, 171])
-
-    def testAccessOnClosedIterator(self):
-        '''see issue 131
-
-        Accessing pileup data after iterator has closed.
-        '''
-        pcolumn = self.samfile.pileup('chr1', 170, 180).__next__()
-        self.assertRaises(ValueError, getattr, pcolumn, "pileups")
-
-    def testStr(self):
-        '''test if PileupRead can be printed.'''
-        iter = self.samfile.pileup('chr1', 170, 180)
-        pcolumn = iter.__next__()
-        s = str(pcolumn)
-        self.assertEqual(len(s.split("\n")), 2)
-
-
-class TestHeaderSam(unittest.TestCase):
->>>>>>> c1140a72
 
     header = {'SQ': [{'LN': 1575, 'SN': 'chr1'},
                      {'LN': 1584, 'SN': 'chr2'}],
@@ -1639,256 +1442,7 @@
                           'rb')
 
 
-<<<<<<< HEAD
 class TestDeNovoConstruction(unittest.TestCase):
-=======
-class ReadTest(unittest.TestCase):
-
-    def checkFieldEqual(self, read1, read2, exclude=[]):
-        '''check if two reads are equal by comparing each field.'''
-
-        # add the . for refactoring purposes.
-        for x in (".query_name",
-                  ".query_sequence",
-                  ".flag",
-                  ".reference_id",
-                  ".reference_start",
-                  ".mapping_quality",
-                  ".cigartuples",
-                  ".next_reference_id",
-                  ".next_reference_start",
-                  ".template_length",
-                  ".query_length",
-                  ".query_qualities",
-                  ".bin",
-                  ".is_paired", ".is_proper_pair",
-                  ".is_unmapped", ".mate_is_unmapped",
-                  ".is_reverse", ".mate_is_reverse",
-                  ".is_read1", ".is_read2",
-                  ".is_secondary", ".is_qcfail",
-                  ".is_duplicate"):
-            n = x[1:]
-            if n in exclude:
-                continue
-            self.assertEqual(getattr(read1, n), getattr(read2, n),
-                             "attribute mismatch for %s: %s != %s" %
-                             (n, getattr(read1, n), getattr(read2, n)))
-
-
-class TestAlignedSegment(ReadTest):
-
-    '''tests to check if aligned read can be constructed
-    and manipulated.
-    '''
-
-    def testEmpty(self):
-        a = pysam.AlignedSegment()
-        self.assertEqual(a.query_name, None)
-        self.assertEqual(a.query_sequence, None)
-        self.assertEqual(pysam.toQualityString(a.query_qualities), None)
-        self.assertEqual(a.flag, 0)
-        self.assertEqual(a.reference_id, 0)
-        self.assertEqual(a.mapping_quality, 0)
-        self.assertEqual(a.cigartuples, None)
-        self.assertEqual(a.tags, [])
-        self.assertEqual(a.next_reference_id, 0)
-        self.assertEqual(a.next_reference_start, 0)
-        self.assertEqual(a.template_length, 0)
-
-    def testStrOfEmptyRead(self):
-        a = pysam.AlignedSegment()
-        s = str(a)
-        self.assertEqual(
-            "None\t0\t0\t0\t0\tNone\t0\t0\t0\tNone\tNone\t[]",
-            s)
-
-    def buildRead(self):
-        '''build an example read.'''
-
-        a = pysam.AlignedSegment()
-        a.query_name = "read_12345"
-        a.query_sequence = "ACGT" * 10
-        a.flag = 0
-        a.reference_id = 0
-        a.reference_start = 20
-        a.mapping_quality = 20
-        a.cigartuples = ((0, 10), (2, 1), (0, 9), (1, 1), (0, 20))
-        a.next_reference_id = 0
-        a.next_reference_start = 200
-        a.template_length = 167
-        a.query_qualities = pysam.fromQualityString("1234") * 10
-        # todo: create tags
-        return a
-
-    def testSettingTagInEmptyRead(self):
-        '''see issue 62'''
-        a = pysam.AlignedSegment()
-        a.tags = (("NM", 1),)
-        a.query_qualities = None
-        self.assertEqual(a.tags, [("NM", 1), ])
-
-    def testUpdate(self):
-        '''check if updating fields affects other variable length data
-        '''
-        a = self.buildRead()
-        b = self.buildRead()
-
-        # check qname
-        b.query_name = "read_123"
-        self.checkFieldEqual(a, b, "query_name")
-        b.query_name = "read_12345678"
-        self.checkFieldEqual(a, b, "query_name")
-        b.query_name = "read_12345"
-        self.checkFieldEqual(a, b)
-
-        # check cigar
-        b.cigartuples = ((0, 10), )
-        self.checkFieldEqual(a, b, "cigartuples")
-        b.cigartuples = ((0, 10), (2, 1), (0, 10))
-        self.checkFieldEqual(a, b, "cigartuples")
-        b.cigartuples = ((0, 10), (2, 1), (0, 9), (1, 1), (0, 20))
-        self.checkFieldEqual(a, b)
-
-        # check seq
-        b.query_sequence = "ACGT"
-        self.checkFieldEqual(
-            a, b,
-            ("query_sequence", "query_qualities", "query_length"))
-        b.query_sequence = "ACGT" * 3
-        self.checkFieldEqual(
-            a, b,
-            ("query_sequence", "query_qualities", "query_length"))
-        b.query_sequence = "ACGT" * 10
-        self.checkFieldEqual(a, b, ("query_qualities",))
-
-        # reset qual
-        b = self.buildRead()
-
-        # check flags:
-        for x in (
-                "is_paired", "is_proper_pair",
-                "is_unmapped", "mate_is_unmapped",
-                "is_reverse", "mate_is_reverse",
-                "is_read1", "is_read2",
-                "is_secondary", "is_qcfail",
-                "is_duplicate"):
-            setattr(b, x, True)
-            self.assertEqual(getattr(b, x), True)
-            self.checkFieldEqual(a, b, ("flag", x,))
-            setattr(b, x, False)
-            self.assertEqual(getattr(b, x), False)
-            self.checkFieldEqual(a, b)
-
-    def testUpdate2(self):
-        '''issue 135: inplace update of sequence and quality score.
-
-        This does not work as setting the sequence will erase
-        the quality scores.
-        '''
-        a = self.buildRead()
-        a.query_sequence = a.query_sequence[5:10]
-        self.assertEqual(pysam.toQualityString(a.query_qualities), None)
-
-        a = self.buildRead()
-        s = pysam.toQualityString(a.query_qualities)
-        a.query_sequence = a.query_sequence[5:10]
-        a.query_qualities = pysam.fromQualityString(s[5:10])
-
-        self.assertEqual(pysam.toQualityString(a.query_qualities), s[5:10])
-
-    def testLargeRead(self):
-        '''build an example read.'''
-
-        a = pysam.AlignedSegment()
-        a.query_name = "read_12345"
-        a.query_sequence = "ACGT" * 200
-        a.flag = 0
-        a.reference_id = 0
-        a.reference_start = 20
-        a.mapping_quality = 20
-        a.cigartuples = ((0, 4 * 200), )
-        a.next_reference_id = 0
-        a.next_reference_start = 200
-        a.template_length = 167
-        a.query_qualities = pysam.fromQualityString("1234") * 200
-
-        return a
-
-    def testTagParsing(self):
-        '''test for tag parsing
-
-        see http://groups.google.com/group/pysam-user-group/browse_thread/thread/67ca204059ea465a
-        '''
-        samfile = pysam.AlignmentFile(os.path.join(DATADIR, "ex8.bam"),
-                                "rb")
-
-        for entry in samfile:
-            before = entry.tags
-            entry.tags = entry.tags
-            after = entry.tags
-            self.assertEqual(after, before)
-
-    def testUpdateTlen(self):
-        '''check if updating tlen works'''
-        a = self.buildRead()
-        oldlen = a.template_length
-        oldlen *= 2
-        a.template_length = oldlen
-        self.assertEqual(a.template_length, oldlen)
-
-    def testPositions(self):
-        a = self.buildRead()
-        self.assertEqual(a.get_reference_positions(),
-                         [20, 21, 22, 23, 24, 25, 26, 27, 28, 29,
-                          31, 32, 33, 34, 35, 36, 37, 38, 39,
-                          40, 41, 42, 43, 44, 45, 46, 47, 48, 49,
-                          50, 51, 52, 53, 54, 55, 56, 57, 58, 59])
-
-        self.assertEqual(a.get_aligned_pairs(),
-                         [(0, 20), (1, 21), (2, 22), (3, 23), (4, 24),
-                          (5, 25), (6, 26), (7, 27), (8, 28), (9, 29),
-                          (None, 30),
-                          (10, 31), (11, 32), (12, 33), (13, 34), (14, 35),
-                          (15, 36), (16, 37), (17, 38), (18, 39), (19, None),
-                          (20, 40), (21, 41), (22, 42), (23, 43), (24, 44),
-                          (25, 45), (26, 46), (27, 47), (28, 48), (29, 49),
-                          (30, 50), (31, 51), (32, 52), (33, 53), (34, 54),
-                          (35, 55), (36, 56), (37, 57), (38, 58), (39, 59)])
-
-        self.assertEqual(
-            a.get_reference_positions(),
-            [x[1] for x in a.get_aligned_pairs()
-             if x[0] is not None and x[1] is not None])
-        # alen is the length of the aligned read in genome
-        self.assertEqual(a.reference_length,
-                         a.get_aligned_pairs()[-1][0] + 1)
-        # aend points to one beyond last aligned base in ref
-        self.assertEqual(a.get_reference_positions()[-1],
-                         a.reference_end - 1)
-
-    def testFullReferencePositions(self):
-        '''see issue 26'''
-        a = self.buildRead()
-        a.cigar = [(4, 30), (0, 20), (1, 3), (0, 47)]
-
-        self.assertEqual(100,
-                         len(a.get_reference_positions(full_length=True)))
-
-    def testBlocks(self):
-        a = self.buildRead()
-        self.assertEqual(a.get_blocks(),
-                         [(20, 30), (31, 40), (40, 60)])
-
-    # Disabled as not backwards compatible
-    # def testFancyStr(self):
-    #     a = self.buildRead()
-    #     output = a.fancy_str()
-    #     self.assertEqual(len(output), 9)
-
-
-class TestDeNovoConstruction(ReadTest):
->>>>>>> c1140a72
-
     '''check BAM/SAM file construction using ex6.sam
 
     (note these are +1 coordinates):
