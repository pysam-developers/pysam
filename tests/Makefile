all: ex1.pileup.gz ex1.bam.bai \
	ex2.sam.gz ex2.sam ex1.sam \
	ex2.bam \
	ex3.bam ex3.bam.bai \
	ex4.bam ex4.bam.bai \
	ex5.bam ex5.bam.bai \
	ex6.bam \
<<<<<<< HEAD
	ex8.bam ex8.bam.bai \
	ex9_nofail.bam ex9_nofail.bam.bai \
	ex9_fail.bam ex9_fail.bam.bai
=======
	ex8.bam \
	ex10.bam ex10.bam.bai
>>>>>>> 3c9f6efc

ex2.sam.gz: ex1.bam ex1.bam.bai
		samtools view -h ex1.bam | gzip > ex2.sam.gz

%.bam: %.sam ex1.fa.fai
	samtools import ex1.fa.fai $< $@

%.sam: %.sam.gz
	gunzip < $< > $@

ex1.fa.fai:ex1.fa
		samtools faidx ex1.fa
ex1.bam:ex1.sam.gz ex1.fa.fai
		samtools import ex1.fa.fai ex1.sam.gz ex1.bam
%.bam.bai:%.bam
		samtools index $<
ex1.pileup.gz:ex1.bam ex1.fa
		samtools pileup -cf ex1.fa ex1.bam | gzip > ex1.pileup.gz

clean:
	rm -fr *.bam *.bai *.fai *.pileup* \
		*~ calDepth *.dSYM pysam_*.sam \
	ex2.sam ex2.sam.gz ex1.sam<|MERGE_RESOLUTION|>--- conflicted
+++ resolved
@@ -5,14 +5,10 @@
 	ex4.bam ex4.bam.bai \
 	ex5.bam ex5.bam.bai \
 	ex6.bam \
-<<<<<<< HEAD
 	ex8.bam ex8.bam.bai \
 	ex9_nofail.bam ex9_nofail.bam.bai \
-	ex9_fail.bam ex9_fail.bam.bai
-=======
-	ex8.bam \
-	ex10.bam ex10.bam.bai
->>>>>>> 3c9f6efc
+	ex9_fail.bam ex9_fail.bam.bai \
+        ex10.bam ex10.bam.bai
 
 ex2.sam.gz: ex1.bam ex1.bam.bai
 		samtools view -h ex1.bam | gzip > ex2.sam.gz
