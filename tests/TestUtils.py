--- conflicted
+++ resolved
@@ -203,12 +203,8 @@
     f = tempfile.NamedTemporaryFile(
         prefix="pysamtests_tmp_{}_".format(caller_name),
         suffix=suffix,
-<<<<<<< HEAD
-        delete=False)
-=======
         delete=False,
         dir=TESTS_TEMPDIR)
->>>>>>> 241e1f4d
     f.close()
     return f.name
 
