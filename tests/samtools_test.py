--- conflicted
+++ resolved
@@ -275,14 +275,8 @@
             self.assertTrue(re.search(expected, usage_msg) is not None)
 
     def tearDown(self):
-<<<<<<< HEAD
         if os.path.exists(self.workdir):
             shutil.rmtree(self.workdir)
-=======
-        return
-        if os.path.exists(WORKDIR):
-            shutil.rmtree(WORKDIR)
->>>>>>> 5900e8ee
         os.chdir(self.savedir)
 
 
