--- conflicted
+++ resolved
@@ -255,22 +255,15 @@
 else:
     raise ValueError("unknown HTSLIB value '%s'" % HTSLIB_MODE)
 
-<<<<<<< HEAD
 suffix = sysconfig.get_config_var('EXT_SUFFIX')
 if not suffix:
     suffix = sysconfig.get_config_var('SO')
 internal_htslib_libraries = [os.path.splitext("chtslib{}".format(suffix))[0]]
-=======
-shared_library_extension = sysconfig.get_config_var('SO')
-
-internal_htslib_libraries = [
-    os.path.splitext("chtslib{}".format(shared_library_extension))[0]]
 
 internal_tools_libraries = [
-    os.path.splitext("csamtools{}".format(shared_library_extension))[0],
-    os.path.splitext("cbcftools{}".format(shared_library_extension))[0],
+    os.path.splitext("csamtools{}".format(suffix))[0],
+    os.path.splitext("cbcftools{}".format(suffix))[0],
     ]
->>>>>>> 36be47cc
 
 # build config.py
 with open(os.path.join("pysam", "config.py"), "w") as outf:
