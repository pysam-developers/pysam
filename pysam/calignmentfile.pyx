# cython: embedsignature=True
# cython: profile=True
###############################################################################
###############################################################################
# Cython wrapper for SAM/BAM/CRAM files based on htslib
###############################################################################
# The principal classes defined in this module are:
#
# class AlignmentFile   read/write access to SAM/BAM/CRAM formatted files
# 
# class AlignedSegment  an aligned segment (read)
#
# class PileupColumn    a collection of segments (PileupRead) aligned to
#                       a particular genomic position.
# 
# class PileupRead      an AlignedSegment aligned to a particular genomic
#                       position. Contains additional attributes with respect
#                       to this.
#
# Additionally this module defines numerous additional classes that are part
# of the internal API. These are:
# 
# Various iterator classes to iterate over alignments in sequential (IteratorRow)
# or in a stacked fashion (IteratorColumn):
# 
# class IteratorRow
# class IteratorRowRegion
# class IteratorRowHead
# class IteratorRowAll
# class IteratorRowAllRefs
# class IteratorRowSelection
#
###############################################################################
#
# The MIT License
#
# Copyright (c) 2015 Kevin Jacobs (jacobs@bioinformed.com)
#
# Permission is hereby granted, free of charge, to any person obtaining a
# copy of this software and associated documentation files (the "Software"),
# to deal in the Software without restriction, including without limitation
# the rights to use, copy, modify, merge, publish, distribute, sublicense,
# and/or sell copies of the Software, and to permit persons to whom the
# Software is furnished to do so, subject to the following conditions:
#
# The above copyright notice and this permission notice shall be included in
# all copies or substantial portions of the Software.
#
# THE SOFTWARE IS PROVIDED "AS IS", WITHOUT WARRANTY OF ANY KIND, EXPRESS OR
# IMPLIED, INCLUDING BUT NOT LIMITED TO THE WARRANTIES OF MERCHANTABILITY,
# FITNESS FOR A PARTICULAR PURPOSE AND NONINFRINGEMENT.  IN NO EVENT SHALL
# THE AUTHORS OR COPYRIGHT HOLDERS BE LIABLE FOR ANY CLAIM, DAMAGES OR OTHER
# LIABILITY, WHETHER IN AN ACTION OF CONTRACT, TORT OR OTHERWISE, ARISING
# FROM, OUT OF OR IN CONNECTION WITH THE SOFTWARE OR THE USE OR OTHER
# DEALINGS IN THE SOFTWARE.
#
###############################################################################
import os
import struct
import ctypes
import collections
import re
import warnings

from libc.string cimport strchr

<<<<<<< HEAD
from cpython cimport PyErr_SetString, PyBytes_FromStringAndSize
from cpython cimport array
=======
from cpython cimport PyErr_SetString, \
    PyBytes_Check, \
    PyUnicode_Check, \
    PyBytes_FromStringAndSize

from cpython cimport array as c_array
import array

>>>>>>> b8904344
from cpython.version cimport PY_MAJOR_VERSION

from cutils cimport force_bytes, force_str, charptr_to_str
from cutils cimport encode_filename, from_string_and_size

cimport cython

# Constants for binary tag conversion
cdef char * htslib_types = 'cCsSiIf'
cdef char * parray_types = 'bBhHiIf'

########################################################################
## Constants and global variables

# defines imported from samtools
DEF SEEK_SET = 0
DEF SEEK_CUR = 1
DEF SEEK_END = 2

# translation tables

# cigar code to character and vice versa
cdef char* CODE2CIGAR= "MIDNSHP=X"

if PY_MAJOR_VERSION >= 3:
    CIGAR2CODE = dict([y, x] for x, y in enumerate(CODE2CIGAR))
else:
    CIGAR2CODE = dict([ord(y), x] for x, y in enumerate(CODE2CIGAR))

CIGAR_REGEX = re.compile( "(\d+)([MIDNSHP=X])" )

#####################################################################
# hard-coded constants
cdef int max_pos = 2 << 29

#####################################################################
## private factory methods
cdef class AlignedSegment
cdef object makeAlignedSegment(bam1_t * src):
    '''return an AlignedSegment object constructed from `src`'''
    # note that the following does not call __init__
    cdef AlignedSegment dest = AlignedSegment.__new__(AlignedSegment)
    dest._delegate = bam_dup1(src)
    return dest


cdef class PileupColumn
cdef makePileupColumn(bam_pileup1_t ** plp, int tid, int pos, int n_pu):
    '''return a PileupColumn object constructed from pileup in `plp` and setting
    additional attributes.'''
    # note that the following does not call __init__
    cdef PileupColumn dest = PileupColumn.__new__(PileupColumn)
    dest.plp = plp
    dest.tid = tid
    dest.pos = pos
    dest.n_pu = n_pu
    return dest

cdef class PileupRead
cdef makePileupRead(bam_pileup1_t * src):
    '''return a PileupRead object construted from a bam_pileup1_t * object.'''
    cdef PileupRead dest = PileupRead.__new__(PileupRead)
    dest._alignment = makeAlignedSegment(src.b)
    dest._qpos = src.qpos
    dest._indel = src.indel
    dest._level = src.level
    dest._is_del = src.is_del
    dest._is_head = src.is_head
    dest._is_tail = src.is_tail
    dest._is_refskip = src.is_refskip
    return dest

<<<<<<< HEAD
cdef convertBinaryTagToList(uint8_t * s):
    """return bytesize, number of values list of values in s."""
    cdef char auxtype
=======
cdef inline char map_type_htslib_to_python(uint8_t s):
    """map an htslib type to the corresponding python type
    to be used in the struct or array modules."""

    # map type from htslib to python array
    cdef char * f = strchr(htslib_types, s)
    if f == NULL:
        raise ValueError("unknown htslib tag type '%s'" % chr(s))
    return parray_types[f - htslib_types]

cdef inline uint8_t map_type_python_to_htslib(char s):
    """determine value type from type code of array"""
    cdef char * f = strchr(parray_types, s)
    if f == NULL:
        raise ValueError(
            "unknown conversion for array type '%s'" % s)
    return htslib_types[f - parray_types]

cdef convert_binary_tag(uint8_t * s):
    """return bytesize, number of values and array of values in s."""
    cdef uint8_t auxtype
>>>>>>> b8904344
    cdef uint8_t byte_size
    cdef int32_t nvalues
    # get byte size
    auxtype = s[0]
    byte_size = aux_type2size(auxtype)
    s += 1
    # get number of values in array
    nvalues = (<int32_t*>s)[0]
    s += 4
    
    # define python array
    cdef c_array.array c_values = array.array(
        chr(map_type_htslib_to_python(auxtype)))
    c_array.resize(c_values, nvalues)

    # copy data
    memcpy(c_values.data.as_voidptr, <uint8_t*>s, nvalues * byte_size)

    # no need to check for endian-ness as bam1_core_t fields
    # and aux_data are in host endian-ness. See sam.c and calls
    # to swap_data
    return byte_size, nvalues, c_values

# valid types for SAM headers
VALID_HEADER_TYPES = {"HD" : dict,
                      "SQ" : list,
                      "RG" : list,
                      "PG" : list,
                      "CO" : list}

# order of records within SAM headers
VALID_HEADERS = ("HD", "SQ", "RG", "PG", "CO")

# default type conversions within SAM header records
VALID_HEADER_FIELDS = {"HD" : {"VN" : str, "SO" : str, "GO" : str},
                       "SQ" : {"SN" : str, "LN" : int, "AS" : str, 
                               "M5" : str, "SP" : str, "UR" : str,},
                       "RG" : {"ID" : str, "CN" : str, "DS" : str,
                               "DT" : str, "FO" : str, "KS" : str,
                               "LB" : str, "PG" : str, "PI" : str,
                               "PL" : str, "PU" : str, "SM" : str,},
                       "PG" : {"ID" : str, "PN" : str, "CL" : str, 
                               "PP" : str, "DS" : str, "VN" : str,},}

# output order of fields within records
VALID_HEADER_ORDER = {"HD" : ("VN", "SO", "GO"),
                      "SQ" : ("SN", "LN", "AS", "M5",
                               "UR", "SP"),
                      "RG" : ("ID", "SM", "LB", "DS", 
                              "PU", "PI", "CN", "DT",
                              "PL", "FO", "KS", "PG"),
                      "PG" : ("PN", "ID", "VN", "CL", 
                              "PP"),}


cdef class AlignmentFile:
    '''*(filepath_or_object, mode=None, template=None,
         reference_names=None, reference_lengths=None,
         text=NULL, header=None,
         add_sq_text=False, check_header=True,
         check_sq=True)*

    A :term:`SAM`/:term:`BAM` formatted file. If *filepath_or_object*
    is a string, the file is automatically opened. If
    *filepath_or_object* is a python File object, the already opened
    file will be used.

    *mode* should be ``r`` for reading or ``w`` for writing. The
    default is text mode (:term:`SAM`). For binary (:term:`BAM`) I/O
    you should append ``b`` for compressed or ``u`` for uncompressed
    :term:`BAM` output.  Use ``h`` to output header information in
    text (:term:`TAM`) mode.

    If ``b`` is present, it must immediately follow ``r`` or ``w``.
    Valid modes are ``r``, ``w``, ``wh``, ``rb``, ``wb``, ``wbu`` and
    ``wb0``. For instance, to open a :term:`BAM` formatted file for
    reading, type::

        f = pysam.AlignmentFile('ex1.bam','rb')

    If mode is not specified, we will try to auto-detect in the order
    'rb', 'r', thus both the following should work::

        f1 = pysam.AlignmentFile('ex1.bam')
        f2 = pysam.AlignmentFile('ex1.sam')

    If an index for a BAM file exists (.bai), it will be opened
    automatically. Without an index random access to reads via
    :meth:`fetch` and :meth:`pileup` is disabled.

    For writing, the header of a :term:`SAM` file/:term:`BAM` file can
    be constituted from several sources (see also the samtools format
    specification):

        1. If *template* is given, the header is copied from a another
           *AlignmentFile* (*template* must be of type *AlignmentFile*).

        2. If *header* is given, the header is built from a
           multi-level dictionary. The first level are the four types
           ('HD', 'SQ', ...). The second level are a list of lines,
           with each line being a list of tag-value pairs. The header
           is constructed first from all the defined fields, followed
           by user tags in alphabetical order.

        3. If *text* is given, new header text is copied from raw
           text.

        4. The names (*reference_names*) and lengths
           (*reference_lengths*) are supplied directly as lists.  By
           default, 'SQ' and 'LN' tags will be added to the header
           text. This option can be changed by unsetting the flag
           *add_sq_text*.

    For writing a CRAM file, the filename of the reference can be 
    added through a fasta formatted file (*reference_filename*)

    By default, if a file is opened in mode 'r', it is checked
    for a valid header (*check_header* = True) and a definition of
    chromosome names (*check_sq* = True).

    '''

    def __cinit__(self, *args, **kwargs ):
        self.htsfile = NULL
        self._filename = None
        self.is_bam = False
        self.is_stream = False
        self.is_cram = False
        self.is_remote = False
        
        self._open(*args, **kwargs)

        # allocate memory for iterator
        self.b = <bam1_t*>calloc(1, sizeof(bam1_t))

    def _isOpen(self):
        '''return true if htsfile has been opened.'''
        return self.htsfile != NULL

    def _hasIndex(self):
        '''return true if htsfile has an existing (and opened) index.'''
        return self.index != NULL

    def _open(self,
              filepath_or_object,
              mode=None,
              AlignmentFile template=None,
              reference_names=None,
              reference_lengths=None,
              reference_filename=None,
              text=None,
              header=None,
              port=None,
              add_sq_text=True,
              check_header=True,
              check_sq=True,
              referencenames=None,
              referencelengths=None):
        '''open a sam, bam or cram formatted file.

        If _open is called on an existing file, the current file
        will be closed and a new file will be opened.
        '''
        cdef char *cfilename
        cdef char *cmode

        # for backwards compatibility:
        if referencenames is not None:
            reference_names = referencenames
        if referencelengths is not None:
            reference_lengths = referencelengths

        # read mode autodetection
        if mode is None:
            try:
                self._open(filepath_or_object,
                           'rb',
                           template=template,
                           reference_names=reference_names,
                           reference_lengths=reference_lengths,
                           reference_filename=reference_filename,
                           text=text,
                           header=header,
                           port=port,
                           check_header=check_header,
                           check_sq=check_sq)
                return
            except ValueError, msg:
                pass

            self._open(filepath_or_object,
                       'r',
                       template=template,
                       reference_names=reference_names,
                       reference_lengths=reference_lengths,
                       reference_filename=reference_filename,
                       text=text,
                       header=header,
                       port=port,
                       check_header=check_header,
                       check_sq=check_sq)
            return

        assert mode in ("r","w","rb","wb", "wh",
                        "wbu", "rU", "wb0",
                        "rc", "wc"), \
            "invalid file opening mode `%s`" % mode

        # close a previously opened file
        if self.htsfile != NULL:
            self.close()
            
        # check if we are working with a File object
        if hasattr(filepath_or_object, "fileno"):
            filename = filepath_or_object.name
            if filepath_or_object.closed:
                raise ValueError('I/O operation on closed file')
        else:
            filename = filepath_or_object

        # for htslib, wbu seems to not work
        if mode == "wbu":
            mode = "wb0"

        cdef bytes bmode = mode.encode('ascii')
        self._filename = filename = encode_filename(filename)

        # FIXME: Use htsFormat when it is available
        self.is_bam = len(mode) > 1 and mode[1] == 'b'
        self.is_cram = len(mode) > 1 and mode[1] == 'c'
        self.is_stream = filename == b"-"
        self.is_remote = filename.startswith(b"http:") or \
                         filename.startswith(b"ftp:")

        cdef char * ctext
        cdef hFILE * fp
        ctext = NULL

        if mode[0] == 'w':
            # open file for writing

            # header structure (used for writing)
            if template:
                self.header = bam_hdr_dup(template.header)
            elif header:
                self.header = self._buildHeader(header)
            else:
                # build header from a target names and lengths
                assert reference_names and reference_lengths, \
                    ("either supply options `template`, `header` "
                     "or  both `reference_names` and `reference_lengths` "
                     "for writing")
                assert len(reference_names) == len(reference_lengths), \
                    "unequal names and lengths of reference sequences"

                # allocate and fill header
                reference_names = [force_bytes(ref) for ref in reference_names]
                self.header = bam_hdr_init()
                self.header.n_targets = len(reference_names)
                n = 0
                for x in reference_names:
                    n += len(x) + 1
                self.header.target_name = <char**>calloc(
                    n, sizeof(char*))
                self.header.target_len = <uint32_t*>calloc(
                    n, sizeof(uint32_t))
                for x from 0 <= x < self.header.n_targets:
                    self.header.target_len[x] = reference_lengths[x]
                    name = reference_names[x]
                    self.header.target_name[x] = <char*>calloc(
                        len(name) + 1, sizeof(char))
                    strncpy(self.header.target_name[x], name, len(name))

                # Optionally, if there is no text, add a SAM
                # compatible header to output file.
                if text is None and add_sq_text:
                    text = []
                    for x from 0 <= x < self.header.n_targets:
                        text.append("@SQ\tSN:%s\tLN:%s\n" % \
                                    (force_str(reference_names[x]), 
                                     reference_lengths[x]))
                    text = ''.join(text)

                if text is not None:
                    # copy without \0
                    text = force_bytes(text)
                    ctext = text
                    self.header.l_text = strlen(ctext)
                    self.header.text = <char*>calloc(
                        strlen(ctext), sizeof(char))
                    memcpy(self.header.text, ctext, strlen(ctext))

            # open file (hts_open is synonym with sam_open)
            cfilename, cmode = filename, bmode
            if hasattr(filepath_or_object, "fileno"):
                fp = hdopen(filepath_or_object.fileno(), cmode)
                with nogil:
                    self.htsfile = hts_hopen(fp, cfilename, cmode)
            else:
                with nogil:
                    self.htsfile = hts_open(cfilename, cmode)

            # set filename with reference sequences. If no filename
            # is given, the CRAM reference arrays will be built from
            # the @SQ header in the header
            if self.is_cram and reference_filename:
                # note that fn_aux takes ownership, so create
                # a copy
                fn = encode_filename(reference_filename)
                self.htsfile.fn_aux = strdup(fn)

            # write header to htsfile
            if self.is_bam or self.is_cram or "h" in mode:
                with nogil:
                    sam_hdr_write(self.htsfile, self.header)

        elif mode[0] == "r":
            # open file for reading
            if (filename != b"-"
                and not self.is_remote
                and not os.path.exists(filename)):
                raise IOError("file `%s` not found" % filename)

            # open file (hts_open is synonym with sam_open)
            cfilename, cmode = filename, bmode
            if hasattr(filepath_or_object, "fileno"):
                fp = hdopen(filepath_or_object.fileno(), cmode)
                with nogil:
                    self.htsfile = hts_hopen(fp, cfilename, cmode)
            else:
                with nogil:
                    self.htsfile = hts_open(cfilename, cmode)

            if self.htsfile == NULL:
                raise ValueError(
                    "could not open file (mode='%s') - "
                    "is it SAM/BAM format?" % mode)

            # bam files require a valid header
            if self.is_bam or self.is_cram:
                with nogil:
                    self.header = sam_hdr_read(self.htsfile)
                if self.header == NULL:
                    raise ValueError(
                        "file does not have valid header (mode='%s') "
                        "- is it BAM format?" % mode )
            else:
                # in sam files it is optional (htsfile full of
                # unmapped reads)
                if check_header:
                    with nogil:
                        self.header = sam_hdr_read(self.htsfile)
                    if self.header == NULL:
                        raise ValueError(
                            "file does not have valid header (mode='%s') "
                            "- is it SAM format?" % mode )
                    # self.header.ignore_sam_err = True

            # disabled for autodetection to work needs to be disabled
            # so that reading from sam-files without headers works
            if check_sq and self.header.n_targets == 0:
                raise ValueError(
                    ("file header is empty (mode='%s') - "
                     "is it SAM/BAM format?") % mode)

        if self.htsfile == NULL:
            raise IOError("could not open file `%s`" % filename )

        # check for index and open if present
        cdef int format_index = -1
        if self.is_bam:
            format_index = HTS_FMT_BAI
        elif self.is_cram:
            format_index = HTS_FMT_CRAI

        if mode[0] == "r" and (self.is_bam or self.is_cram):

            # open index for remote files
            if self.is_remote:
                cfilename = filename
                with nogil:
                    self.index = hts_idx_load(cfilename, format_index)
                if self.index == NULL:
                    warnings.warn(
                        "unable to open remote index for '%s'" % filename)
            else:
                if self.is_bam \
                   and not os.path.exists(filename + b".bai") \
                   and not os.path.exists(filename[:-4] + b".bai"):
                    self.index = NULL
                elif self.is_cram \
                     and not os.path.exists(filename + b".crai") \
                     and not os.path.exists(filename[:-4] + b".crai"):
                    self.index = NULL
                else:
                    # returns NULL if there is no index or index could
                    # not be opened
                    cfilename = filename
                    with nogil:
                        self.index = sam_index_load(self.htsfile,
                                                    cfilename)
                    if self.index == NULL:
                        raise IOError(
                            "error while opening index for '%s'" %
                            filename)

            # save start of data section
            if not self.is_stream:
                self.start_offset = self.tell()

    def gettid(self, reference):
        '''
        convert :term:`reference` name into numerical :term:`tid`

        returns -1 if reference is not known.
        '''
        if not self._isOpen():
            raise ValueError("I/O operation on closed file")
        reference = force_bytes(reference)
        return bam_name2id(self.header, reference)

    def getrname(self, tid):
        '''
        convert numerical :term:`tid` into :term:`reference` name.'''
        if not self._isOpen():
            raise ValueError("I/O operation on closed file")
        if not 0 <= tid < self.header.n_targets:
            raise ValueError("reference_id %i out of range 0<=tid<%i" % 
                             (tid, self.header.n_targets))
        return charptr_to_str(self.header.target_name[tid])

    cdef char * _getrname(self, int tid):   # TODO unused
        '''
        convert numerical :term:`tid` into :term:`reference` name.'''
        if not self._isOpen():
            raise ValueError("I/O operation on closed file")

        if not 0 <= tid < self.header.n_targets:
            raise ValueError("tid %i out of range 0<=tid<%i" %
                             (tid, self.header.n_targets ))
        return self.header.target_name[tid]

    def _parseRegion(self,
                     reference=None,
                     start=None,
                     end=None,
                     region=None,
                     tid=None):
        '''parse region information.

        Raises ValueError for invalid regions.

        Returns a tuple of a flag, :term:`tid`, start and end. The
        flag indicates whether some coordinates were supplied.

        Note that region strings are 1-based, while *start* and *end* denote
        an interval in python coordinates.

        '''
        cdef int rtid
        cdef long long rstart
        cdef long long rend

        rtid = -1
        rstart = 0
        rend = max_pos
        if start != None:
            try:
                rstart = start
            except OverflowError:
                raise ValueError('start out of range (%i)' % start)

        if end != None:
            try:
                rend = end
            except OverflowError:
                raise ValueError('end out of range (%i)' % end)

        if region:
            region = force_str(region)
            parts = re.split("[:-]", region)
            reference = parts[0]
            if len(parts) >= 2:
                rstart = int(parts[1]) - 1
            if len(parts) >= 3:
                rend = int(parts[2])

        if not reference:
            return 0, 0, 0, 0

        if tid is not None:
            rtid = tid
        else:
            rtid = self.gettid(reference)

        if rtid < 0:
            raise ValueError(
                "invalid reference `%s`" % reference)
        if rstart > rend:
            raise ValueError(
                'invalid coordinates: start (%i) > end (%i)' % (rstart, rend))
        if not 0 <= rstart < max_pos:
            raise ValueError('start out of range (%i)' % rstart)
        if not 0 <= rend <= max_pos:
            raise ValueError('end out of range (%i)' % rend)

        return 1, rtid, rstart, rend

    def reset(self):
        '''reset file position to beginning of file just after
        the header.'''
        return self.seek(self.start_offset, 0)

    def seek(self, uint64_t offset, int where = 0):
        '''move file pointer to position *offset*, see
        :meth:`pysam.AlignmentFile.tell`.
        '''

        if not self._isOpen():
            raise ValueError("I/O operation on closed file")
        if not self.is_bam:
            raise NotImplementedError(
                "seek only available in bam files")
        if self.is_stream:
            raise OSError("seek no available in streams")

        cdef uint64_t pos
        with nogil:
            pos = bgzf_seek(hts_get_bgzfp(self.htsfile), offset, where)
        return pos

    def tell(self):
        '''
        return current file position.
        '''
        if not self._isOpen():
            raise ValueError("I/O operation on closed file")
        if not (self.is_bam or self.is_cram):
            raise NotImplementedError(
                "seek only available in bam files")

        cdef uint64_t pos
        with nogil:
            pos = bgzf_tell(hts_get_bgzfp(self.htsfile))
        return pos

    def fetch(self,
              reference=None,
              start=None,
              end=None,
              region=None,
              tid=None,
              until_eof=False,
              multiple_iterators=False):
        '''fetch aligned, i.e. mapped, reads in a :term:`region`
        using 0-based
        indexing. The region is specified by :term:`reference`,
        *start* and *end*. Alternatively, a samtools :term:`region`
        string can be supplied.

        Without *reference* or *region* all mapped reads will be
        fetched. The reads will be returned ordered by reference
        sequence, which will not necessarily be the order within the
        file. 

        If *until_eof* is given, all reads from the current file
        position will be returned in order as they are within the
        file. Using this option will also fetch unmapped reads.

        Set *multiple_iterators* to true if you will be using multiple
        iterators on the same file at the same time. The iterator
        returned will receive its own copy of a filehandle to the file
        effectively re-opening the file. Re-opening a file creates
        some overhead, so beware.

        If only *reference* is set, all reads aligned to *reference*
        will be fetched.

        Note that a :term:`SAM` file does not allow random access. If
        *region* or *reference* are given, an exception is raised.

        '''
        cdef int rtid, rstart, rend, has_coord

        if not self._isOpen():
            raise ValueError( "I/O operation on closed file" )

        has_coord, rtid, rstart, rend = self._parseRegion(reference,
                                                          start,
                                                          end,
                                                          region,
                                                          tid)

        # Turn of re-opening if htsfile is a stream
        if self.is_stream:
            multiple_iterators = False

        if self.is_bam or self.is_cram:
            if not until_eof and not self.is_remote:
                if not self._hasIndex():
                    raise ValueError(
                        "fetch called on bamfile without index")

            if has_coord:
                return IteratorRowRegion(
                    self, rtid, rstart, rend, 
                    multiple_iterators=multiple_iterators)
            else:
                if until_eof:
                    return IteratorRowAll(
                        self,
                        multiple_iterators=multiple_iterators)
                else:
                    # AH: check - reason why no multiple_iterators for
                    # AllRefs?
                    return IteratorRowAllRefs(
                        self,
                        multiple_iterators=multiple_iterators)
        else:
            if has_coord:
                raise ValueError(
                    "fetching by region is not available for sam files")

            if self.header == NULL:
                raise ValueError(
                    "fetch called for htsfile without header")

            # check if targets are defined
            # give warning, sam_read1 segfaults
            if self.header.n_targets == 0:
                warnings.warn("fetch called for htsfile without header")
                
            return IteratorRowAll(self,
                                  multiple_iterators=multiple_iterators)

    def head(self, n, multiple_iterators=True):
        '''return iterator over the first n alignments. 

        This is useful for inspecting the bam-file.

        *multiple_iterators* is set to True by default in order to
        avoid changing the current file position.
        '''
        return IteratorRowHead(self, n,
                               multiple_iterators=multiple_iterators)

    def mate(self,
             AlignedSegment read):
        '''return the mate of :class:`AlignedSegment` *read*.

        Throws a ValueError if read is unpaired or the mate
        is unmapped.

        .. note::

            Calling this method will change the file position.
            This might interfere with any iterators that have
            not re-opened the file.

        .. note::
  
           This method is too slow for high-throughput processing.
           If a read needs to be processed with its mate, work
           from a read name sorted file or, better, cache reads.

        '''
        cdef uint32_t flag = read._delegate.core.flag

        if flag & BAM_FPAIRED == 0:
            raise ValueError("read %s: is unpaired" %
                             (read.query_name))
        if flag & BAM_FMUNMAP != 0:
            raise ValueError("mate %s: is unmapped" %
                             (read.query_name))

        # xor flags to get the other mate
        cdef int x = BAM_FREAD1 + BAM_FREAD2
        flag = (flag ^ x) & x

        # Make sure to use a separate file to jump around
        # to mate as otherwise the original file position
        # will be lost
        # The following code is not using the C API and
        # could thus be made much quicker, for example
        # by using tell and seek.
        for mate in self.fetch(
                read._delegate.core.mpos,
                read._delegate.core.mpos + 1,
                tid=read._delegate.core.mtid,
                multiple_iterators=True):
            if mate.flag & flag != 0 and \
               mate.query_name == read.query_name:
                break
        else:
            raise ValueError("mate not found")
        
        return mate

    def count(self,
              reference=None,
              start=None,
              end=None,
              region=None,
              until_eof=False):
        '''*(reference = None, start = None, end = None,
        region = None, callback = None, until_eof = False)*

        count reads :term:`region` using 0-based indexing. The region
        is specified by :term:`reference`, *start* and
        *end*. Alternatively, a samtools :term:`region` string can be
        supplied.

        Note that a :term:`SAM` file does not allow random access. If
        *region* or *reference* are given, an exception is raised.
        '''
        cdef AlignedSegment read
        cdef long counter = 0

        if not self._isOpen():
            raise ValueError( "I/O operation on closed file" )
            
        for read in self.fetch(reference=reference,
                               start=start,
                               end=end,
                               region=region,
                               until_eof=until_eof):
            counter += 1

        return counter

    def pileup( self,
                reference = None,
                start = None,
                end = None,
                region = None,
                **kwargs ):
        '''perform a :term:`pileup` within a :term:`region`. The region is
        specified by :term:`reference`, *start* and *end* (using
        0-based indexing).  Alternatively, a samtools *region* string
        can be supplied.

        Without *reference* or *region* all reads will be used for the
        pileup. The reads will be returned ordered by
        :term:`reference` sequence, which will not necessarily be the
        order within the file.

        The method returns an iterator of type
        :class:`pysam.IteratorColumn` unless a *callback is
        provided. If a *callback* is given, the callback will be
        executed for each column within the :term:`region`.

        Note that :term:`SAM` formatted files do not allow random
        access.  In these files, if a *region* or *reference* are
        given an exception is raised.

        Optional *kwargs* to the iterator:

        stepper
           The stepper controlls how the iterator advances.
           Possible options for the stepper are

           ``all``
              skip reads in which any of the following flags are set:
              BAM_FUNMAP, BAM_FSECONDARY, BAM_FQCFAIL, BAM_FDUP

           ``nofilter``
              uses every single read
              

           ``samtools``
              same filter and read processing as in :term:`csamtools`
              pileup. This requires a *fastafile* to be given.


        fastafile
           A :class:`~pysam.FastaFile` object. This is required for
           some of the steppers.

        mask
           Skip all reads with bits set in mask if mask=True.

        max_depth
           Maximum read depth permitted. The default limit is *8000*.

        truncate

           By default, the samtools pileup engine outputs all reads
           overlapping a region (see note below).  If truncate is True
           and a region is given, only output columns in the exact
           region specificied.

        .. note::

            *all* reads which overlap the region are returned. The
            first base returned will be the first base of the first
            read *not* necessarily the first base of the region used
            in the query.

        '''
        cdef int rtid, rstart, rend, has_coord

        if not self._isOpen():
            raise ValueError( "I/O operation on closed file" )

        has_coord, rtid, rstart, rend = self._parseRegion(
            reference, start, end, region )

        if self.is_bam or self.is_cram:
            if not self._hasIndex():
                raise ValueError("no index available for pileup")

            if has_coord:
                return IteratorColumnRegion(self,
                                            tid = rtid,
                                            start = rstart,
                                            end = rend,
                                            **kwargs )
            else:
                return IteratorColumnAllRefs(self, **kwargs )

        else:
            raise NotImplementedError( "pileup of samfiles not implemented yet" )

    @cython.boundscheck(False)  # we do manual bounds checking
    def count_coverage(self, chr, start, stop, quality_threshold = 15,
                       read_callback = 'all'):
        """Count ACGT in a part of a AlignmentFile. 
        Return 4 array.arrays of length = stop - start,
        in order A C G T.
        
        @quality_threshold is the minimum quality score (in phred) a
        base has to reach to be counted.  Possible @read_callback
        values are

        ``all``
`            skip reads in which any of the following
             flags are set: BAM_FUNMAP, BAM_FSECONDARY, BAM_FQCFAIL,
             BAM_FDUP

         ``nofilter``
             uses every single read

        Alternatively, @read_callback can be a function ```check_read(read)``1
        that should return True only for those reads that shall be included in
        the counting.

        """
        
        cdef int _start = start
        cdef int _stop = stop
        cdef int length = _stop - _start
        cdef c_array.array int_array_template = array.array('L', [])
        cdef c_array.array count_a
        cdef c_array.array count_c
        cdef c_array.array count_g
        cdef c_array.array count_t
        count_a = c_array.clone(int_array_template, length, zero=True)
        count_c = c_array.clone(int_array_template, length, zero=True)
        count_g = c_array.clone(int_array_template, length, zero=True)
        count_t = c_array.clone(int_array_template, length, zero=True)

        cdef char * seq
        cdef c_array.array quality
        cdef int qpos
        cdef int refpos
        cdef int c = 0
        cdef int _threshold = quality_threshold
        for read in self.fetch(chr, start, stop):
            if read_callback == 'all':
                if (read.flag & (0x4 | 0x100 | 0x200 | 0x400)):
                    continue
            elif read_callback == 'nofilter':
                pass
            else:
                if not read_callback(read):
                    continue
            seq = read.seq
            quality = read.query_qualities
            for qpos, refpos in read.get_aligned_pairs(True):
                if qpos is not None and refpos is not None and _start <= refpos < _stop:
                    if quality[qpos] > quality_threshold:
                        if seq[qpos] == 'A':
                            count_a.data.as_ulongs[refpos - _start] += 1
                        if seq[qpos] == 'C':
                            count_c.data.as_ulongs[refpos - _start] += 1
                        if seq[qpos] == 'G':
                            count_g.data.as_ulongs[refpos - _start] += 1
                        if seq[qpos] == 'T':
                            count_t.data.as_ulongs[refpos - _start] += 1
        return count_a, count_c, count_g, count_t

    def close(self):
        '''
        closes the :class:`pysam.AlignmentFile`.'''
        if self.htsfile != NULL:
            hts_close(self.htsfile)
            hts_idx_destroy(self.index);
            self.htsfile = NULL

    def __dealloc__(self):
        # remember: dealloc cannot call other methods
        # note: no doc string
        # note: __del__ is not called.

        # FIXME[kbj]: isn't self.close a method?  I've been duplicating
        # close within __dealloc__ (see BCFFile.__dealloc__).  Not a pretty
        # solution and perhaps unnecessary given that calling self.close has
        # been working for years.
        # AH: I have removed the call to close. Even though it is working,
        # it seems to be dangerous according to the documentation as the
        # object be partially deconstructed already.
        if self.htsfile != NULL:
            hts_close(self.htsfile)
            hts_idx_destroy(self.index);
            self.htsfile = NULL

        bam_destroy1(self.b)
        if self.header != NULL:
            bam_hdr_destroy(self.header)
            
    cpdef int write(self, AlignedSegment read) except -1:
        '''
        write a single :class:`pysam.AlignedSegment` to disk.

        returns the number of bytes written.
        '''
        if not self._isOpen():
            return 0

        cdef int ret

        with nogil:
            ret = sam_write1(self.htsfile,
                             self.header,
                             read._delegate)

        # kbj: Still need to raise an exception with except -1. Otherwise
        #      when ret == -1 we get a "SystemError: error return without
        #      exception set".
        if ret < 0:
            raise ValueError('sam write failed')

        return ret

    def __enter__(self):
        return self

    def __exit__(self, exc_type, exc_value, traceback):
        self.close()
        return False

    ###############################################################
    ###############################################################
    ###############################################################
    ## properties
    ###############################################################
    property filename:
        '''filename associated with this object.'''
        def __get__(self):
            return self._filename

    property nreferences:
        '''number of :term:`reference` sequences in the file.'''
        def __get__(self):
            if not self._isOpen(): raise ValueError( "I/O operation on closed file" )
            return self.header.n_targets

    property references:
        """tuple with the names of :term:`reference` sequences."""
        def __get__(self):
            if not self._isOpen(): raise ValueError( "I/O operation on closed file" )
            t = []
            for x from 0 <= x < self.header.n_targets:
                t.append(charptr_to_str(self.header.target_name[x]))
            return tuple(t)

    property lengths:
        """tuple of the lengths of the :term:`reference` sequences. The
        lengths are in the same order as
        :attr:`pysam.AlignmentFile.references`

        """
        def __get__(self):
            if not self._isOpen():
                raise ValueError("I/O operation on closed file")
            t = []
            for x from 0 <= x < self.header.n_targets:
                t.append(self.header.target_len[x])
            return tuple(t)

    property mapped:
        """total number of mapped alignments according
        to the statistics recorded in the index.
        """
        def __get__(self):
            self._checkIndex()
            cdef int tid
            cdef uint64_t total = 0
            cdef uint64_t mapped, unmapped
            for tid from 0 <= tid < self.header.n_targets:
                with nogil:
                    hts_idx_get_stat(self.index, tid, &mapped, &unmapped)
                total += mapped
            return total

    def _checkIndex(self):
        '''check if index is present. Otherwise raise
        an error.'''
        if not self._isOpen():
            raise ValueError("I/O operation on closed file")
        if not self.is_bam and not self.is_cram:
            raise AttributeError(
                "AlignmentFile.mapped only available in bam files")
        if self.index == NULL:
            raise ValueError(
                "mapping information not recorded in index "
                "or index not available")


    property unmapped:
        """total number of unmapped reads according
        to the statistics recorded in the index.
        """
        def __get__(self):
            self._checkIndex()
            cdef int tid
            cdef uint64_t total = 0
            cdef uint64_t mapped, unmapped
            for tid from 0 <= tid < self.header.n_targets:
                with nogil:
                    hts_idx_get_stat(self.index, tid, &mapped, &unmapped)
                total += unmapped
            return total

    property nocoordinate:
        """total number of reads without coordinates according
        to the statistics recorded in the index.
        """
        def __get__(self):
            self._checkIndex()
            cdef uint64_t n
            with nogil:
                n = hts_idx_get_n_no_coor(self.index)
            return n

    property text:
        '''full contents of the :term:`sam file` header as a string
    
        See :attr:`pysam.AlignmentFile.header` to get a parsed
        representation of the header.

        '''
        def __get__(self):
            if not self._isOpen():
                raise ValueError( "I/O operation on closed file" )
            return from_string_and_size(self.header.text, self.header.l_text)

    property header:
        '''header information within the :term:`sam file`. The records and
        fields are returned as a two-level dictionary. 

        The first level contains the record (``HD``, ``SQ``, etc) and
        the second level contains the fields (``VN``, ``LN``, etc).
        
        The parser is validating and will raise an AssertionError if
        if encounters any record or field tags that are not part of
        the SAM specification. Use the
        :attr:`pysam.AlignmentFile.text` attribute to get the unparsed
        header.

        The parsing follows the SAM format specification with the
        exception of the ``CL`` field. This option will consume the
        rest of a header line irrespective of any additional fields.
        This behaviour has been added to accommodate command line
        options that contain characters that are not valid field
        separators.

        '''
        def __get__(self):
            if not self._isOpen():
                raise ValueError( "I/O operation on closed file" )

            result = {}
            
            if self.header.text != NULL:
                # convert to python string (note: call self.text to
                # create 0-terminated string)
                t = self.text
                for line in t.split("\n"):
                    if not line.strip(): continue
                    assert line.startswith("@"), \
                        "header line without '@': '%s'" % line
                    fields = line[1:].split("\t")
                    record = fields[0]
                    assert record in VALID_HEADER_TYPES, \
                        "header line with invalid type '%s': '%s'" % (record, line)

                    # treat comments
                    if record == "CO":
                        if record not in result:
                            result[record] = []
                        result[record].append("\t".join( fields[1:]))
                        continue
                    # the following is clumsy as generators do not work?
                    x = {}

                    for idx, field in enumerate(fields[1:]):
                        if ":" not in field: 
                            raise ValueError("malformatted header: no ':' in field" )
                        key, value = field.split(":", 1)
                        if key in ("CL",):
                            # special treatment for command line
                            # statements (CL). These might contain
                            # characters that are non-conformant with
                            # the valid field separators in the SAM
                            # header. Thus, in contravention to the
                            # SAM API, consume the rest of the line.
                            key, value = "\t".join(fields[idx+1:]).split(":", 1)
                            x[key] = VALID_HEADER_FIELDS[record][key](value)
                            break

                        # uppercase keys must be valid
                        if key in VALID_HEADER_FIELDS[record]:
                            x[key] = VALID_HEADER_FIELDS[record][key](value)
                        # lowercase are permitted for user fields
                        elif not key.isupper():
                            x[key] = value
                        else:
                            raise ValueError(
                                "unknown field code '%s' in record '%s'" %
                                (key, record))

                    if VALID_HEADER_TYPES[record] == dict:
                        if record in result:
                            raise ValueError(
                                "multiple '%s' lines are not permitted" % record)

                        result[record] = x
                    elif VALID_HEADER_TYPES[record] == list:
                        if record not in result: result[record] = []
                        result[record].append(x)

                # if there are no SQ lines in the header, add the reference names
                # from the information in the bam file.
                #
                # Background: c-samtools keeps the textual part of the
                # header separate from the list of reference names and
                # lengths. Thus, if a header contains only SQ lines,
                # the SQ information is not part of the textual header
                # and thus are missing from the output. See issue 84.
                if "SQ" not in result:
                    sq = []
                    for ref, length in zip(self.references, self.lengths):
                        sq.append({'LN': length, 'SN': ref })
                    result["SQ"] = sq

            return result

    def _buildLine(self, fields, record):
        '''build a header line from *fields* dictionary for *record*'''

        # TODO: add checking for field and sort order
        line = ["@%s" % record]
        # comment
        if record == "CO":
            line.append(fields)
        # user tags
        elif record.islower():
            for key in sorted(fields):
                line.append("%s:%s" % (key, str(fields[key])))
        # defined tags
        else:
            # write fields of the specification
            for key in VALID_HEADER_ORDER[record]:
                if key in fields:
                    line.append("%s:%s" % (key, str(fields[key])))
            # write user fields
            for key in fields:
                if not key.isupper():
                    line.append("%s:%s" % (key, str(fields[key])))

        return "\t".join(line)

    cdef bam_hdr_t * _buildHeader(self, new_header):
        '''return a new header built from a dictionary in *new_header*.

        This method inserts the text field, target_name and target_len.
        '''

        lines = []

        # check if hash exists

        # create new header and copy old data
        cdef bam_hdr_t * dest

        dest = bam_hdr_init()

        # first: defined tags
        for record in VALID_HEADERS:
            if record in new_header:
                ttype = VALID_HEADER_TYPES[record]
                data = new_header[record]
                if type(data) != type(ttype()):
                    raise ValueError(
                        "invalid type for record %s: %s, expected %s" %
                        (record, type(data), type(ttype())))
                if type(data) is dict:
                    lines.append(self._buildLine(data, record))
                else:
                    for fields in new_header[record]:
                        lines.append(self._buildLine(fields, record))

        # then: user tags (lower case), sorted alphabetically
        for record, data in sorted(new_header.items()):
            if record in VALID_HEADERS: continue
            if type( data ) is dict:
                lines.append( self._buildLine( data, record ) )
            else:
                for fields in new_header[record]:
                    lines.append( self._buildLine( fields, record ) )

        text = "\n".join(lines) + "\n"
        if dest.text != NULL: free( dest.text )
        dest.text = <char*>calloc( len(text), sizeof(char))
        dest.l_text = len(text)
        cdef bytes btext = text.encode('ascii')
        strncpy( dest.text, btext, dest.l_text )

        cdef bytes bseqname
        # collect targets
        if "SQ" in new_header:
            seqs = []
            for fields in new_header["SQ"]:
                try:
                    seqs.append( (fields["SN"], fields["LN"] ) )
                except KeyError:
                    raise KeyError( "incomplete sequence information in '%s'" % str(fields))

            dest.n_targets = len(seqs)
            dest.target_name = <char**>calloc(dest.n_targets, sizeof(char*))
            dest.target_len = <uint32_t*>calloc(dest.n_targets, sizeof(uint32_t))

            for x from 0 <= x < dest.n_targets:
                seqname, seqlen = seqs[x]
                dest.target_name[x] = <char*>calloc(
                    len(seqname) + 1, sizeof(char))
                bseqname = seqname.encode('ascii')
                strncpy(dest.target_name[x], bseqname,
                        len(seqname) + 1)
                dest.target_len[x] = seqlen

        return dest

    ###############################################################
    ###############################################################
    ###############################################################
    ## file-object like iterator access
    ## note: concurrent access will cause errors (see IteratorRow
    ## and multiple_iterators)
    ## Possible solutions: deprecate or open new file handle
    ###############################################################
    def __iter__(self):
        if not self._isOpen():
            raise ValueError( "I/O operation on closed file" )

        if not self.is_bam and self.header.n_targets == 0:
            raise NotImplementedError(
                "can not iterate over samfile without header")
        return self

    cdef bam1_t * getCurrent( self ):
        return self.b

    cdef int cnext(self):
        '''
        cversion of iterator. Used by :class:`pysam.AlignmentFile.IteratorColumn`.
        '''
        cdef int ret
        with nogil:
            ret = sam_read1(self.htsfile,
                            self.header,
                            self.b)
        return ret

    def __next__(self):
        """
        python version of next().
        """
        cdef int ret = self.cnext()
        if (ret >= 0):
            return makeAlignedSegment(self.b)
        elif ret == -2:
            raise IOError('truncated file')
        else:
            raise StopIteration


cdef class IteratorRow:
    '''abstract base class for iterators over mapped reads.

    Various iterators implement different behaviours for wrapping around
    contig boundaries. Examples include:

    :class:`pysam.IteratorRowRegion`
        iterate within a single contig and a defined region.

    :class:`pysam.IteratorRowAll`
        iterate until EOF. This iterator will also include unmapped reads.

    :class:`pysam.IteratorRowAllRefs`
        iterate over all reads in all reference sequences.

    The method :meth:`AlignmentFile.fetch` returns an IteratorRow.

    .. note::

        It is usually not necessary to create an object of this class
        explicitly. It is returned as a result of call to a
        :meth:`AlignmentFile.fetch`.

    '''

    def __init__(self, AlignmentFile samfile, int multiple_iterators=False):
        cdef char *cfilename
        
        if not samfile._isOpen():
            raise ValueError("I/O operation on closed file")

        # makes sure that samfile stays alive as long as the
        # iterator is alive
        self.samfile = samfile

        # reopen the file - note that this makes the iterator
        # slow and causes pileup to slow down significantly.
        if multiple_iterators:
            cfilename = samfile._filename
            with nogil:
                self.htsfile = hts_open(cfilename, 'r')
            assert self.htsfile != NULL
            # read header - required for accurate positioning
            # could a tell/seek work?
            with nogil:
                self.header = sam_hdr_read(self.htsfile)
            assert self.header != NULL
            self.owns_samfile = True
        else:
            self.htsfile = self.samfile.htsfile
            self.owns_samfile = False
            self.header = self.samfile.header

        self.retval = 0

        self.b = bam_init1()

    def __dealloc__(self):
        bam_destroy1(self.b)
        if self.owns_samfile:
            hts_close(self.htsfile)
            bam_hdr_destroy(self.header)


cdef class IteratorRowRegion(IteratorRow):
    """*(AlignmentFile samfile, int tid, int beg, int end,
    int multiple_iterators=False)*

    iterate over mapped reads in a region.

    .. note::

        It is usually not necessary to create an object of this class
        explicitly. It is returned as a result of call to a
        :meth:`AlignmentFile.fetch`.

    """

    def __init__(self, AlignmentFile samfile,
                 int tid, int beg, int end,
                 int multiple_iterators=False):

        IteratorRow.__init__(self, samfile,
                             multiple_iterators=multiple_iterators)

        if not samfile._hasIndex():
            raise ValueError("no index available for iteration")

        with nogil:
            self.iter = sam_itr_queryi(
                self.samfile.index,
                tid,
                beg,
                end)
    
    def __iter__(self):
        return self

    cdef bam1_t * getCurrent(self):
        return self.b

    cdef int cnext(self):
        '''cversion of iterator. Used by IteratorColumn'''
        with nogil:
            self.retval = hts_itr_next(hts_get_bgzfp(self.htsfile),
                                       self.iter,
                                       self.b,
                                       self.htsfile)

    def __next__(self):
        """python version of next().
        """
        self.cnext()
        if self.retval >= 0:
            return makeAlignedSegment(self.b)
        elif self.retval == -2:
            # Note: it is currently not the case that hts_iter_next
            # returns -2 for a truncated file.
            # See https://github.com/pysam-developers/pysam/pull/50#issuecomment-64928625
            raise IOError('truncated file')
        else:
            raise StopIteration

    def __dealloc__(self):
        hts_itr_destroy(self.iter)


cdef class IteratorRowHead(IteratorRow):
    """*(AlignmentFile samfile, n, int multiple_iterators=False)*

    iterate over first n reads in *samfile*

    .. note::
        It is usually not necessary to create an object of this class
        explicitly. It is returned as a result of call to a
        :meth:`AlignmentFile.head`.

    """

    def __init__(self, AlignmentFile samfile, int n,
                 int multiple_iterators=False):

        IteratorRow.__init__(self, samfile,
                             multiple_iterators=multiple_iterators)

        self.max_rows = n
        self.current_row = 0

    def __iter__(self):
        return self

    cdef bam1_t * getCurrent( self ):
        return self.b

    cdef int cnext(self):
        '''cversion of iterator. Used by IteratorColumn'''
        cdef int ret
        with nogil:
            ret = sam_read1(self.htsfile,
                            self.samfile.header,
                            self.b)
        return ret

    def __next__(self):
        """python version of next().

        pyrex uses this non-standard name instead of next()
        """
        if self.current_row >= self.max_rows:
            raise StopIteration

        cdef int ret = self.cnext()
        if (ret >= 0):
            self.current_row += 1
            return makeAlignedSegment( self.b )
        elif (ret == -2):
            raise IOError('truncated file')
        else:
            raise StopIteration


cdef class IteratorRowAll(IteratorRow):
    """*(AlignmentFile samfile, int multiple_iterators=False)*

    iterate over all reads in *samfile*

    .. note::

        It is usually not necessary to create an object of this class
        explicitly. It is returned as a result of call to a
        :meth:`AlignmentFile.fetch`.

    """

    def __init__(self, AlignmentFile samfile,
                 int multiple_iterators=False):

        IteratorRow.__init__(self, samfile,
                             multiple_iterators=multiple_iterators)

    def __iter__(self):
        return self

    cdef bam1_t * getCurrent( self ):
        return self.b

    cdef int cnext(self):
        '''cversion of iterator. Used by IteratorColumn'''
        cdef int ret
        with nogil:
            ret = sam_read1(self.htsfile,
                            self.samfile.header,
                            self.b)
        return ret

    def __next__(self):
        """python version of next().

        pyrex uses this non-standard name instead of next()
        """
        cdef int ret = self.cnext()
        if (ret >= 0):
            return makeAlignedSegment(self.b)
        elif (ret == -2):
            raise IOError('truncated file')
        else:
            raise StopIteration


cdef class IteratorRowAllRefs(IteratorRow):
    """iterates over all mapped reads by chaining iterators over each
    reference

    .. note::
        It is usually not necessary to create an object of this class
        explicitly. It is returned as a result of call to a
        :meth:`AlignmentFile.fetch`.

    """

    def __init__(self, AlignmentFile samfile,
                 multiple_iterators=False):

        IteratorRow.__init__(self, samfile,
                             multiple_iterators=multiple_iterators)

        if not samfile._hasIndex():
            raise ValueError("no index available for fetch")

        self.tid = -1

    def nextiter(self):
        # get a new iterator for a chromosome. The file
        # will not be re-opened.
        self.rowiter = IteratorRowRegion(self.samfile,
                                         self.tid,
                                         0,
                                         1<<29)
        # set htsfile and header of the rowiter
        # to the values in this iterator to reflect multiple_iterators
        self.rowiter.htsfile = self.htsfile
        self.rowiter.header = self.header

        # make sure the iterator understand that IteratorRowAllRefs
        # has ownership
        self.rowiter.owns_samfile = False

    def __iter__(self):
        return self

    def __next__(self):
        """python version of next().

        pyrex uses this non-standard name instead of next()
        """
        # Create an initial iterator
        if self.tid == -1:
            if not self.samfile.nreferences:
                raise StopIteration
            self.tid = 0
            self.nextiter()

        while 1:
            self.rowiter.cnext()

            # If current iterator is not exhausted, return aligned read
            if self.rowiter.retval > 0:
                return makeAlignedSegment(self.rowiter.b)

            self.tid += 1

            # Otherwise, proceed to next reference or stop
            if self.tid < self.samfile.nreferences:
                self.nextiter()
            else:
                raise StopIteration


cdef class IteratorRowSelection(IteratorRow):
    """*(AlignmentFile samfile)*

    iterate over reads in *samfile* at a given list of file positions.

    .. note::
        It is usually not necessary to create an object of this class
        explicitly. It is returned as a result of call to a :meth:`AlignmentFile.fetch`.
    """

    def __init__(self, AlignmentFile samfile, positions, int multiple_iterators=True):

        IteratorRow.__init__(self, samfile, multiple_iterators=multiple_iterators)

        self.positions = positions
        self.current_pos = 0

    def __iter__(self):
        return self

    cdef bam1_t * getCurrent(self):
        return self.b

    cdef int cnext(self):
        '''cversion of iterator'''
        # end iteration if out of positions
        if self.current_pos >= len(self.positions): return -1

        cdef uint64_t pos = self.positions[self.current_pos]
        with nogil:
            bgzf_seek(hts_get_bgzfp(self.htsfile),
                      pos,
                      0)
        self.current_pos += 1

        cdef int ret
        with nogil:
            ret = sam_read1(self.htsfile,
                            self.samfile.header,
                            self.b)
        return ret

    def __next__(self):
        """python version of next().

        pyrex uses this non-standard name instead of next()
        """
        cdef int ret = self.cnext()
        if (ret >= 0):
            return makeAlignedSegment(self.b)
        elif (ret == -2):
            raise IOError('truncated file')
        else:
            raise StopIteration


cdef int __advance_nofilter(void *data, bam1_t *b):
    '''advance without any read filtering.
    '''
    cdef __iterdata * d
    d = <__iterdata*>data
    cdef int ret
    with nogil:
        ret = sam_itr_next(d.htsfile, d.iter, b)
    return ret


cdef int __advance_all(void *data, bam1_t *b):
    '''only use reads for pileup passing basic
    filters:

    BAM_FUNMAP, BAM_FSECONDARY, BAM_FQCFAIL, BAM_FDUP
    '''

    cdef __iterdata * d
    cdef mask = BAM_FUNMAP | BAM_FSECONDARY | BAM_FQCFAIL | BAM_FDUP
    d = <__iterdata*>data
    cdef int ret
    with nogil:
        ret = sam_itr_next(d.htsfile, d.iter, b)
    while ret >= 0 and b.core.flag & mask:
        with nogil:
            ret = sam_itr_next(d.htsfile, d.iter, b)
    return ret


cdef int __advance_snpcalls(void * data, bam1_t * b):
    '''advance using same filter and read processing as in
    the samtools pileup.
    '''

    # Note that this method requries acces to some 
    # functions in the samtools code base and is thus
    # not htslib only.
    # The functions accessed in samtools are:
    # 1. bam_prob_realn
    # 2. bam_cap_mapQ
    cdef __iterdata * d
    d = <__iterdata*>data

    cdef int ret
    cdef int skip = 0
    cdef int q
    cdef int is_cns = 1
    cdef int is_nobaq = 0
    cdef int capQ_thres = 0

    with nogil:
        ret = sam_itr_next(d.htsfile, d.iter, b)

    # reload sequence
    if d.fastafile != NULL and b.core.tid != d.tid:
        if d.seq != NULL:
            free(d.seq)
        d.tid = b.core.tid
        d.seq = faidx_fetch_seq(
            d.fastafile,
            d.header.target_name[d.tid],
            0, max_pos,
            &d.seq_len)

        if d.seq == NULL:
            raise ValueError(
                "reference sequence for '%s' (tid=%i) not found" % \
                (d.header.target_name[d.tid],
                 d.tid))

    while ret >= 0:
        skip = 0

        # realign read - changes base qualities
        if d.seq != NULL and is_cns and not is_nobaq: 
            bam_prob_realn(b, d.seq)

        if d.seq != NULL and capQ_thres > 10:
            q = bam_cap_mapQ(b, d.seq, capQ_thres)
            if q < 0:
                skip = 1
            elif b.core.qual > q:
                b.core.qual = q
        if b.core.flag & BAM_FUNMAP:
            skip = 1
        elif b.core.flag & 1 and not b.core.flag & 2:
            skip = 1

        if not skip:
            break
        # additional filters

        with nogil:
            ret = sam_itr_next(d.htsfile, d.iter, b)

    return ret

cdef class IteratorColumn:
    '''abstract base class for iterators over columns.

    IteratorColumn objects wrap the pileup functionality of samtools.

    For reasons of efficiency, the iterator points to the current
    pileup buffer. The pileup buffer is updated at every iteration.
    This might cause some unexpected behavious. For example,
    consider the conversion to a list::

       f = AlignmentFile("file.bam", "rb")
       result = list( f.pileup() )

    Here, ``result`` will contain ``n`` objects of type
    :class:`PileupColumn` for ``n`` columns, but each object in
    ``result`` will contain the same information.

    The desired behaviour can be achieved by list comprehension::

       result = [ x.pileups() for x in f.pileup() ]

    ``result`` will be a list of ``n`` lists of objects of type
    :class:`PileupRead`.

    If the iterator is associated with a :class:`Fastafile` using the
    :meth:`addReference` method, then the iterator will export the
    current sequence via the methods :meth:`getSequence` and
    :meth:`seq_len`.

    Optional kwargs to the iterator:

    stepper
       The stepper controls how the iterator advances.

       Valid values are None, "all" (default), "nofilter" or "samtools".

       See AlignmentFile.pileup for description.
    
    fastafile
       A :class:`FastaFile` object

    max_depth
       maximum read depth. The default is 8000.

    '''

    def __cinit__( self, AlignmentFile samfile, **kwargs ):
        self.samfile = samfile
        # TODO
        # self.mask = kwargs.get("mask", BAM_DEF_MASK )
        self.fastafile = kwargs.get("fastafile", None)
        self.stepper = kwargs.get("stepper", None)
        self.max_depth = kwargs.get("max_depth", 8000)
        self.iterdata.seq = NULL
        self.tid = 0
        self.pos = 0
        self.n_plp = 0
        self.plp = NULL
        self.pileup_iter = <bam_plp_t>NULL

    def __iter__(self):
        return self

    cdef int cnext(self):
        '''perform next iteration.
        '''
        self.plp = bam_plp_auto( self.pileup_iter,
                                 &self.tid,
                                 &self.pos,
                                 &self.n_plp )

    cdef char * getSequence( self ):
        '''return current reference sequence underlying the iterator.
        '''
        return self.iterdata.seq

    property seq_len:
        '''current sequence length.'''
        def __get__(self): return self.iterdata.seq_len

    def addReference(self, Fastafile fastafile):
       '''
       add reference sequences in *fastafile* to iterator.'''
       self.fastafile = fastafile
       if self.iterdata.seq != NULL: free(self.iterdata.seq)
       self.iterdata.tid = -1
       self.iterdata.fastafile = self.fastafile.fastafile

    def hasReference(self):
        '''
        return true if iterator is associated with a reference'''
        return self.fastafile

    cdef setMask(self, mask):
        '''set masking flag in iterator.

        reads with bits set in *mask* will be skipped.
        '''
        raise NotImplementedError()
        # self.mask = mask
        # bam_plp_set_mask( self.pileup_iter, self.mask )

    cdef setupIteratorData( self,
                            int tid,
                            int start,
                            int end,
                            int multiple_iterators = 0 ):
        '''setup the iterator structure'''

        self.iter = IteratorRowRegion(self.samfile, tid, start, end, multiple_iterators)
        self.iterdata.htsfile = self.samfile.htsfile
        self.iterdata.iter = self.iter.iter
        self.iterdata.seq = NULL
        self.iterdata.tid = -1
        self.iterdata.header = self.samfile.header

        if self.fastafile is not None:
            self.iterdata.fastafile = self.fastafile.fastafile
        else:
            self.iterdata.fastafile = NULL

        # Free any previously allocated memory before reassigning
        # pileup_iter
        self._free_pileup_iter()

        if self.stepper is None or self.stepper == "all":
            self.pileup_iter = bam_plp_init(
                <bam_plp_auto_f>&__advance_all,
                &self.iterdata)
        elif self.stepper == "nofilter":
            self.pileup_iter = bam_plp_init(
                <bam_plp_auto_f>&__advance_nofilter,
                &self.iterdata)
        elif self.stepper == "samtools":
            self.pileup_iter = bam_plp_init(
                <bam_plp_auto_f>&__advance_snpcalls,
                &self.iterdata)
        else:
            raise ValueError(
                "unknown stepper option `%s` in IteratorColumn" % self.stepper)

        if self.max_depth:
            bam_plp_set_maxcnt(self.pileup_iter, self.max_depth)

        # bam_plp_set_mask( self.pileup_iter, self.mask )

    cdef reset( self, tid, start, end ):
        '''reset iterator position.

        This permits using the iterator multiple times without
        having to incur the full set-up costs.
        '''
        self.iter = IteratorRowRegion( self.samfile, tid, start, end, multiple_iterators = 0 )
        self.iterdata.iter = self.iter.iter

        # invalidate sequence if different tid
        if self.tid != tid:
            if self.iterdata.seq != NULL: free( self.iterdata.seq )
            self.iterdata.seq = NULL
            self.iterdata.tid = -1

        # self.pileup_iter = bam_plp_init( &__advancepileup, &self.iterdata )
        bam_plp_reset(self.pileup_iter)

    cdef _free_pileup_iter(self):
        '''free the memory alloc'd by bam_plp_init.

        This is needed before setupIteratorData allocates
        another pileup_iter, or else memory will be lost.
        '''
        if self.pileup_iter != <bam_plp_t>NULL:
            bam_plp_reset(self.pileup_iter)
            bam_plp_destroy(self.pileup_iter)
            self.pileup_iter = <bam_plp_t>NULL

    def __dealloc__(self):
        # reset in order to avoid memory leak messages for iterators
        # that have not been fully consumed
        self._free_pileup_iter()
        self.plp = <bam_pileup1_t*>NULL

        if self.iterdata.seq != NULL:
            free(self.iterdata.seq)
            self.iterdata.seq = NULL


cdef class IteratorColumnRegion(IteratorColumn):
    '''iterates over a region only.
    '''
    def __cinit__(self, AlignmentFile samfile,
                  int tid = 0,
                  int start = 0,
                  int end = max_pos,
                  int truncate = False,
                  **kwargs ):

        # initialize iterator
        self.setupIteratorData( tid, start, end, 1 )
        self.start = start
        self.end = end
        self.truncate = truncate

    def __next__(self):
        """python version of next().
        """

        while 1:
            self.cnext()
            if self.n_plp < 0:
                raise ValueError("error during iteration" )

            if self.plp == NULL:
                raise StopIteration
            
            if self.truncate:
                if self.start > self.pos: continue
                if self.pos >= self.end: raise StopIteration

            return makePileupColumn(&self.plp,
                                   self.tid,
                                   self.pos,
                                   self.n_plp)


cdef class IteratorColumnAllRefs(IteratorColumn):
    """iterates over all columns by chaining iterators over each reference
    """

    def __cinit__(self,
                  AlignmentFile samfile,
                  **kwargs):

        # no iteration over empty files
        if not samfile.nreferences:
            raise StopIteration

        # initialize iterator
        self.setupIteratorData(self.tid, 0, max_pos, 1)

    def __next__(self):
        """python version of next().
        """

        while 1:
            self.cnext()

            if self.n_plp < 0:
                raise ValueError("error during iteration" )

            # return result, if within same reference
            if self.plp != NULL:
                return makePileupColumn(&self.plp,
                                       self.tid,
                                       self.pos,
                                       self.n_plp)
                
            # otherwise, proceed to next reference or stop
            self.tid += 1
            if self.tid < self.samfile.nreferences:
                self.setupIteratorData(self.tid, 0, max_pos, 0)
            else:
                raise StopIteration


cdef inline int32_t _getQueryStart(bam1_t *src) except -1:
    cdef uint32_t * cigar_p
    cdef uint32_t k, op
    cdef uint32_t start_offset = 0

    if pysam_get_n_cigar(src):
        cigar_p = pysam_bam_get_cigar(src);
        for k from 0 <= k < pysam_get_n_cigar(src):
            op = cigar_p[k] & BAM_CIGAR_MASK
            if op == BAM_CHARD_CLIP:
                if start_offset != 0 and start_offset != src.core.l_qseq:
                    PyErr_SetString(ValueError, 'Invalid clipping in CIGAR string')
                    return -1
            elif op == BAM_CSOFT_CLIP:
                start_offset += cigar_p[k] >> BAM_CIGAR_SHIFT
            else:
                break

    return start_offset


cdef inline int32_t _getQueryEnd(bam1_t *src) except -1:
    cdef uint32_t * cigar_p
    cdef uint32_t k, op
    cdef uint32_t end_offset = src.core.l_qseq

    if pysam_get_n_cigar(src) > 1:
        cigar_p = pysam_bam_get_cigar(src);
        for k from pysam_get_n_cigar(src) > k >= 1:
            op = cigar_p[k] & BAM_CIGAR_MASK
            if op == BAM_CHARD_CLIP:
                if end_offset != 0 and end_offset != src.core.l_qseq:
                    PyErr_SetString(ValueError,
                                    'Invalid clipping in CIGAR string')
                    return -1
            elif op == BAM_CSOFT_CLIP:
                end_offset -= cigar_p[k] >> BAM_CIGAR_SHIFT
            else:
                break

    if end_offset == 0:
        end_offset = src.core.l_qseq

    return end_offset


cdef inline object _getSequenceRange(bam1_t *src,
                                     uint32_t start, uint32_t end):
    cdef uint8_t * p
    cdef uint32_t k
    cdef char * s

    if not src.core.l_qseq:
        return None

    seq = PyBytes_FromStringAndSize(NULL, end - start)
    s   = <char*>seq
    p   = pysam_bam_get_seq(src)

    for k from start <= k < end:
        # equivalent to seq_nt16_str[bam1_seqi(s, i)] (see bam.c)
        # note: do not use string literal as it will be a python string
        s[k-start] = seq_nt16_str[p[k/2] >> 4 * (1 - k%2) & 0xf]

    return charptr_to_str(seq)


cdef inline object _getQualitiesRange(bam1_t *src,
                                      uint32_t start, 
                                      uint32_t end):
    '''return an array of quality values.'''

    cdef uint8_t * p
    cdef uint32_t k

    p = pysam_bam_get_qual(src)
    if p[0] == 0xff:
        return None

    # 'B': unsigned char
    cdef c_array.array result = array.array('B', [0])
    c_array.resize(result, end - start)

    # copy data
    memcpy(result.data.as_voidptr, <void*>&p[start], end - start) 

    return result


def toQualityString(qualities):
    '''convert a list of quality score to the string
    representation used in the SAM format.'''
    if qualities is None:
        return None
    return "".join([chr(x+33) for x in qualities])
    

def fromQualityString(quality_string):
    '''return a list of quality scores from the
    stringn representation of quality scores used
    in the SAM format.'''
    if quality_string is None:
        return None
    return c_array.array('B', [ord(x)-33 for x in quality_string])


cdef inline uint8_t get_value_code(value, value_type=None):
    '''guess type code for a *value*. If *value_type* is None,
    the type code will be inferred based on the Python type of
    *value*'''
    cdef uint8_t  type_code    
    cdef char * _char_type

    if value_type is None:
        if isinstance(value, int):
            type_code = 'i'
        elif isinstance(value, float):
            type_code = 'd'
        elif isinstance(value, str):
            type_code = 'Z'
        elif isinstance(value, bytes):
            type_code = 'Z'
        elif isinstance(value, array.array) or \
                isinstance(value, list) or \
                isinstance(value, tuple):
            type_code = 'B'
        else:
            return 0
    else:
        if value_type not in 'Zidf':
            return 0
        value_type = force_bytes(value_type)
        _char_type = value_type
        type_code = (<uint8_t*>_char_type)[0]

    return type_code


cdef inline get_value_type(value, maximum_value=None):
    '''returns the value type of a value.

    If max is specified, the approprite type is
    returned for a range where value is the minimum.
    '''
    
    if maximum_value is None:
        maximum_value = value

    t = type(value)

    if t is float:
        valuetype = b'f'
    elif t is int:
        # signed ints
        if value < 0: 
            if value >= -128 and maximum_value < 128:
                valuetype = b'c'
            elif value >= -32768 and maximum_value < 32768:
                valuetype = b's'
            elif value < -2147483648 or maximum_value >= 2147483648:
                raise ValueError(
                    "at least one signed integer out of range of "
                    "BAM/SAM specification")
            else:
                valuetype = b'i'
        # unsigned ints
        else:
            if maximum_value < 256:
                valuetype = b'C'
            elif maximum_value < 65536:
                valuetype = b'S'
            elif maximum_value >= 4294967296:
                raise ValueError(
                    "at least one integer out of range of BAM/SAM specification")
            else:
                valuetype = b'I'
    else:
        # Note: hex strings (H) are not supported yet
        if t is not bytes:
            value = value.encode('ascii')
        if len(value) == 1:
            valuetype = b"A"
        else:
            valuetype = b'Z'

    return valuetype


cdef inline _pack_tags(tags):
    """pack a list of tags. Each tag is a tuple of (tag, tuple).
    
    Values are packed into the most space efficient data structure
    possible unless the tag contains a third field with the type code.

    Returns a fmt string and the associated list of arguments
    to used in a call to struct.pack_into.
    """
    fmts, args = ["<"], []

    datatype2format = {
        'c': ('b', 1),
        'C': ('B', 1),
        's': ('h', 2),
        'S': ('H', 2),
        'i': ('i', 4),
        'I': ('I', 4),
        'f': ('f', 4),
        'A': ('c', 1)}
    
    for tag in tags:

        if len(tag) == 2:
            pytag, value = tag
            valuetype = None
        elif len(tag) == 3:
            pytag, value, valuetype = tag
        else:
            raise ValueError("malformatted tag: %s" % str(tag))

        if not type(pytag) is bytes:
            pytag = pytag.encode('ascii')

        t = type(value)

        if t is tuple or t is list:
            # binary tags from tuples or lists
            if valuetype is None:
                # automatically determine value type - first value
                # determines type. If there is a mix of types, the
                # result is undefined.
                valuetype = get_value_type(min(value), max(value))

            if valuetype not in datatype2format:
                raise ValueError("invalid value type '%s'" % valuetype)

            datafmt = "2sccI%i%s" % (len(value), datatype2format[valuetype][0])
            args.extend([pytag[:2], 
                         b"B",
                         valuetype,
                         len(value)] + list(value))

        elif isinstance(value, array.array):
            # binary tags from arrays
            if valuetype is None:
                valuetype = chr(map_type_python_to_htslib(ord(value.typecode)))
                
            if valuetype not in datatype2format:
                raise ValueError("invalid value type '%s'" % valuetype)
            
            # use array.tostring() to retrieve byte representation and
            # save as bytes
            datafmt = "2sccI%is" % (len(value) * datatype2format[valuetype][1])
            args.extend([pytag[:2], 
                         b"B",
                         valuetype,
                         len(value),
                         value.tostring()])
            
        else:
            if valuetype is None:
                valuetype = get_value_type(value)

            if valuetype == b"Z":
                datafmt = "2sc%is" % (len(value)+1)
            else:
                datafmt = "2sc%s" % datatype2format[valuetype][0]

            args.extend([pytag[:2],
                         valuetype,
                         value])

        fmts.append(datafmt)

    return "".join(fmts), args
    

cdef class AlignedSegment:
    '''Class representing an aligned segment. 

    This class stores a handle to the samtools C-structure representing
    an aligned read. Member read access is forwarded to the C-structure
    and converted into python objects. This implementation should be fast,
    as only the data needed is converted.

    For write access, the C-structure is updated in-place. This is
    not the most efficient way to build BAM entries, as the variable
    length data is concatenated and thus needs to be resized if
    a field is updated. Furthermore, the BAM entry might be
    in an inconsistent state.

    One issue to look out for is that the sequence should always
    be set *before* the quality scores. Setting the sequence will
    also erase any quality scores that were set previously.
    '''

    # Now only called when instances are created from Python
    def __init__(self):
        # see bam_init1
        self._delegate = <bam1_t*>calloc(1, sizeof(bam1_t))
        # allocate some memory. If size is 0, calloc does not return a
        # pointer that can be passed to free() so allocate 40 bytes
        # for a new read
        self._delegate.m_data = 40
        self._delegate.data = <uint8_t *>calloc(
            self._delegate.m_data, 1)
        self._delegate.l_data = 0

        # caching for selected fields
        self.cache_query_qualities = None
        self.cache_query_alignment_qualities = None
        self.cache_query_sequence = None
        self.cache_query_alignment_sequence = None

    def __dealloc__(self):
        bam_destroy1(self._delegate)

    def __str__(self):
        """return string representation of alignment.

        The representation is an approximate :term:`sam` format, because
        an aligned read might not be associated with a :term:`AlignmentFile`.
        As a result :term:`tid` is shown instead of the reference name.

        Similarly, the tags field is returned in its parsed state.
        """
        # sam-parsing is done in sam.c/bam_format1_core which
        # requires a valid header.
        return "\t".join(map(str, (self.query_name,
                                   self.flag,
                                   self.reference_id,
                                   self.reference_start,
                                   self.mapping_quality,
                                   self.cigarstring,
                                   self.next_reference_id,
                                   self.next_reference_start,
                                   self.query_alignment_length,
                                   self.query_sequence,
                                   self.query_qualities,
                                   self.tags)))

    def __copy__(self):
        return makeAlignedSegment(self._delegate)

    def __deepcopy__(self, memo):
        return makeAlignedSegment(self._delegate)

    def compare(self, AlignedSegment other):
        '''return -1,0,1, if contents in this are binary
        <,=,> to *other*

        '''

        cdef int retval, x
        cdef bam1_t *t
        cdef bam1_t *o

        t = self._delegate
        o = other._delegate

        # uncomment for debugging purposes
        # cdef unsigned char * oo, * tt
        # tt = <unsigned char*>(&t.core)
        # oo = <unsigned char*>(&o.core)
        # for x from 0 <= x < sizeof( bam1_core_t): print x, tt[x], oo[x]
        # tt = <unsigned char*>(t.data)
        # oo = <unsigned char*>(o.data)
        # for x from 0 <= x < max(t.l_data, o.l_data): print x, tt[x], oo[x], chr(tt[x]), chr(oo[x])

        # Fast-path test for object identity
        if t == o:
            return 0

        retval = memcmp(&t.core, &o.core, sizeof(bam1_core_t))

        if retval:
            return retval
        # cmp(t.l_data, o.l_data)
        retval = (t.l_data > o.l_data) - (t.l_data < o.l_data) 
        if retval:
            return retval
        return memcmp(t.data, o.data, t.l_data)

    def __richcmp__(self, AlignedSegment other, int op):
        if op == 2:  # == operator
            return self.compare(other) == 0
        elif op == 3:  # != operator
            return self.compare(other) != 0
        else:
            return NotImplemented

    # Disabled so long as __cmp__ is a special method
    def __hash__(self):
        cdef bam1_t * src
        src = self._delegate
        # shift and xor values in the core structure
        # make sure tid and mtid are shifted by different amounts
        # should variable length data be included?
        cdef uint32_t hash_value = src.core.tid << 24 ^ \
            src.core.pos << 16 ^ \
            src.core.qual << 8 ^ \
            src.core.flag ^ \
            src.core.isize << 24 ^ \
            src.core.mtid << 16 ^ \
            src.core.mpos << 8

        return hash_value

    ########################################################
    ## Basic attributes in order of appearance in SAM format
    property query_name:
        """the query template name (None if not present)"""
        def __get__(self):
            cdef bam1_t * src
            src = self._delegate
            if pysam_get_l_qname(src) == 0:
                return None
            return charptr_to_str(<char *>pysam_bam_get_qname(src))

        def __set__(self, qname):
            if qname is None or len(qname) == 0:
                return
            qname = force_bytes(qname)
            cdef bam1_t * src
            cdef int l
            cdef char * p

            src = self._delegate
            p = pysam_bam_get_qname(src)

            # the qname is \0 terminated
            l = len(qname) + 1
            pysam_bam_update(src,
                             pysam_get_l_qname(src),
                             l,
                             <uint8_t*>p)

            
            pysam_set_l_qname(src, l)

            # re-acquire pointer to location in memory
            # as it might have moved
            p = pysam_bam_get_qname(src)

            strncpy(p, qname, l)

    property flag:
        """properties flag"""
        def __get__(self):
            return pysam_get_flag(self._delegate)
        def __set__(self, flag):
            pysam_set_flag(self._delegate, flag)

    property reference_id:
        """:term:`reference` ID

        .. note::

            This field contains the index of the reference sequence in
            the sequence dictionary. To obtain the name of the
            reference sequence, use
            :meth:`pysam.AlignmentFile.getrname()`

        """
        def __get__(self): return self._delegate.core.tid
        def __set__(self, tid): self._delegate.core.tid = tid

    property reference_start:
        """0-based leftmost coordinate"""
        def __get__(self): return self._delegate.core.pos
        def __set__(self, pos):
            ## setting the position requires updating the "bin" attribute
            cdef bam1_t * src
            src = self._delegate
            src.core.pos = pos
            if pysam_get_n_cigar(src):
                pysam_set_bin(src, 
                              hts_reg2bin(
                                  src.core.pos,
                                  bam_endpos(src),
                                  14,
                                  5))
            else:
                pysam_set_bin(src,
                              hts_reg2bin(
                                  src.core.pos,
                                  src.core.pos + 1,
                                  14,
                                  5))

    property mapping_quality:
        """mapping quality"""
        def __get__(self):
            return pysam_get_qual(self._delegate)
        def __set__(self, qual):
            pysam_set_qual(self._delegate, qual)

    property cigarstring:
        '''the :term:`cigar` alignment as a string.
        
        The cigar string is a string of alternating integers
        and characters denoting the length and the type of
        an operation.

        .. note::
            The order length,operation is specified in the
            SAM format. It is different from the order of
            the :attr:`cigar` property.

        Returns None if not present.

        To unset the cigarstring, assign None or the
        empty string.
        '''
        def __get__(self):
            c = self.cigartuples
            if c is None:
                return None
            # reverse order
            else:
                return "".join([ "%i%c" % (y,CODE2CIGAR[x]) for x,y in c])
            
        def __set__(self, cigar):
            if cigar is None or len(cigar) == 0:
                self.cigartuples = []
            else:
                parts = CIGAR_REGEX.findall(cigar)
                # reverse order
                self.cigartuples = [(CIGAR2CODE[ord(y)], int(x)) for x,y in parts]

    # TODO
    # property cigar:
    #     """the cigar alignment"""

    property next_reference_id:
        """the :term:`reference` id of the mate/next read."""
        def __get__(self): return self._delegate.core.mtid
        def __set__(self, mtid):
            self._delegate.core.mtid = mtid

    property next_reference_start:
        """the position of the mate/next read."""
        def __get__(self):
            return self._delegate.core.mpos
        def __set__(self, mpos):
            self._delegate.core.mpos = mpos

    property query_length:
        """the length of the query/read.

        This value corresponds to the length of the sequence supplied
        in the BAM/SAM file. The length of a query is 0 if there is no
        sequence in the BAM/SAM file. In those cases, the read length
        can be inferred from the CIGAR alignment, see
        :meth:`pysam.AlignmentFile.infer_query_length.`.

        The length includes soft-clipped bases and is equal to
        ``len(query_sequence)``.

        This property is read-only but can be set by providing a
        sequence.

        Returns 0 if not available.

        """
        def __get__(self):
            return self._delegate.core.l_qseq

    property template_length:
        """the observed query template length"""
        def __get__(self):
            return self._delegate.core.isize
        def __set__(self, isize):
            self._delegate.core.isize = isize

    property query_sequence:
        """read sequence bases, including :term:`soft clipped` bases 
        (None if not present).

        Note that assigning to seq will invalidate any quality scores.
        Thus, to in-place edit the sequence and quality scores, copies of
        the quality scores need to be taken. Consider trimming for example::

           q = read.query_qualities
           read.query_squence = read.query_sequence[5:10]
           read.query_qualities = q[5:10]

        The sequence is returned as it is stored in the BAM file. Some mappers
        might have stored a reverse complement of the original read 
        sequence.
        """
        def __get__(self):
            if self.cache_query_sequence:
                return self.cache_query_sequence

            cdef bam1_t * src
            cdef char * s
            src = self._delegate

            if src.core.l_qseq == 0:
                return None

            self.cache_query_sequence = _getSequenceRange(src, 0, src.core.l_qseq)
            return self.cache_query_sequence

        def __set__(self, seq):
            # samtools manages sequence and quality length memory together
            # if no quality information is present, the first byte says 0xff.
            cdef bam1_t * src
            cdef uint8_t * p
            cdef char * s
            cdef int l, k
            cdef Py_ssize_t nbytes_new, nbytes_old

            if seq == None:
                l = 0
            else:
                l = len(seq)                
                seq = force_bytes(seq)

            src = self._delegate

            # as the sequence is stored in half-bytes, the total length (sequence
            # plus quality scores) is (l+1)/2 + l
            nbytes_new = (l + 1) / 2 + l
            nbytes_old = (src.core.l_qseq + 1) / 2 + src.core.l_qseq

            # acquire pointer to location in memory
            p = pysam_bam_get_seq(src)
            src.core.l_qseq = l

            # change length of data field
            pysam_bam_update(src,
                             nbytes_old,
                             nbytes_new,
                             p)

            if l > 0:
                # re-acquire pointer to location in memory
                # as it might have moved
                p = pysam_bam_get_seq(src)
                for k from 0 <= k < nbytes_new:
                    p[k] = 0
                # convert to C string
                s = seq
                for k from 0 <= k < l:
                    p[k/2] |= seq_nt16_table[<unsigned char>s[k]] << 4 * (1 - k % 2)

                # erase qualities
                p = pysam_bam_get_qual(src)
                p[0] = 0xff
                
            self.cache_query_sequence = seq

            # clear cached values for quality values
            self.cache_query_qualities = None
            self.cache_query_alignment_qualities = None

    property query_qualities:
        """read sequence base qualities, including :term:`soft
        clipped` bases (None if not present).

        Quality scores are returned as a python array of unsigned
        chars. Note that this is not the ASCII-encoded value typically
        seen in FASTQ or SAM formatted files. Thus, no offset of 33
        needs to be subtracted.

        Note that to set quality scores the sequence has to be set
        beforehand as this will determine the expected length of the
        quality score array.

        This method raises a ValueError if the length of the 
        quality scores and the sequence are not the same.

        """
        def __get__(self):

            if self.cache_query_qualities:
                return self.cache_query_qualities

            cdef bam1_t * src
            cdef char * q

            src = self._delegate

            if src.core.l_qseq == 0:
                return None

            self.cache_query_qualities = _getQualitiesRange(src, 0, src.core.l_qseq)
            return self.cache_query_qualities

        def __set__(self, qual):

            # note that memory is already allocated via setting the sequence
            # hence length match of sequence and quality needs is checked.
            cdef bam1_t * src
            cdef uint8_t * p
            cdef int l

            src = self._delegate
            p = pysam_bam_get_qual(src)
            if qual is None or len(qual) == 0:
                # if absent and there is a sequence: set to 0xff
                if src.core.l_qseq != 0:
                    p[0] = 0xff
                return
            
            # check for length match
            l = len(qual)
            if src.core.l_qseq != l:
                raise ValueError(
                    "quality and sequence mismatch: %i != %i" %
                    (l, src.core.l_qseq))

            # create a python array object filling it
            # with the quality scores

            # NB: should avoid this copying if qual is
            # already of the correct type.
            cdef c_array.array result = c_array.array('B', qual)

            # copy data
            memcpy(p, result.data.as_voidptr, l)
            
            # save in cache
            self.cache_query_qualities = qual

    property bin:
        """properties bin"""
        def __get__(self):
            return pysam_get_bin(self._delegate)
        def __set__(self, bin):
            pysam_set_bin(self._delegate, bin)


    ##########################################################
    # Derived simple attributes. These are simple attributes of 
    # AlignedSegment getting and setting values.
    ##########################################################
    # 1. Flags
    ##########################################################
    property is_paired:
        """true if read is paired in sequencing"""
        def __get__(self):
            return (self.flag & BAM_FPAIRED) != 0
        def __set__(self,val):
            pysam_update_flag(self._delegate, val, BAM_FPAIRED)

    property is_proper_pair:
        """true if read is mapped in a proper pair"""
        def __get__(self):
            return (self.flag & BAM_FPROPER_PAIR) != 0
        def __set__(self,val):
            pysam_update_flag(self._delegate, val, BAM_FPROPER_PAIR)
    property is_unmapped:
        """true if read itself is unmapped"""
        def __get__(self):
            return (self.flag & BAM_FUNMAP) != 0
        def __set__(self, val):
            pysam_update_flag(self._delegate, val, BAM_FUNMAP)
    property mate_is_unmapped:
        """true if the mate is unmapped"""
        def __get__(self):
            return (self.flag & BAM_FMUNMAP) != 0
        def __set__(self,val):
            pysam_update_flag(self._delegate, val, BAM_FMUNMAP)
    property is_reverse:
        """true if read is mapped to reverse strand"""
        def __get__(self):
            return (self.flag & BAM_FREVERSE) != 0
        def __set__(self,val):
            pysam_update_flag(self._delegate, val, BAM_FREVERSE)
    property mate_is_reverse:
        """true is read is mapped to reverse strand"""
        def __get__(self):
            return (self.flag & BAM_FMREVERSE) != 0
        def __set__(self,val):
            pysam_update_flag(self._delegate, val, BAM_FMREVERSE)
    property is_read1:
        """true if this is read1"""
        def __get__(self):
            return (self.flag & BAM_FREAD1) != 0
        def __set__(self,val):
            pysam_update_flag(self._delegate, val, BAM_FREAD1)
    property is_read2:
        """true if this is read2"""
        def __get__(self):
            return (self.flag & BAM_FREAD2) != 0
        def __set__(self, val):
            pysam_update_flag(self._delegate, val, BAM_FREAD2)
    property is_secondary:
        """true if not primary alignment"""
        def __get__(self):
            return (self.flag & BAM_FSECONDARY) != 0
        def __set__(self, val):
            pysam_update_flag(self._delegate, val, BAM_FSECONDARY)
    property is_qcfail:
        """true if QC failure"""
        def __get__(self):
            return (self.flag & BAM_FQCFAIL) != 0
        def __set__(self, val):
            pysam_update_flag(self._delegate, val, BAM_FQCFAIL)
    property is_duplicate:
        """true if optical or PCR duplicate"""
        def __get__(self):
            return (self.flag & BAM_FDUP) != 0
        def __set__(self, val):
            pysam_update_flag(self._delegate, val, BAM_FDUP)
    property is_supplementary:
        """true if this is a supplementary alignment"""
        def __get__(self):
            return (self.flag & BAM_FSUPPLEMENTARY) != 0
        def __set__(self, val):
            pysam_update_flag(self._delegate, val, BAM_FSUPPLEMENTARY)

    # 2. Coordinates and lengths
    property reference_end:
        '''aligned reference position of the read on the reference genome.
        
        reference_end points to one past the last aligned residue.
        Returns None if not available (read is unmapped or no cigar
        alignment present).

        '''
        def __get__(self):
            cdef bam1_t * src
            src = self._delegate
            if (self.flag & BAM_FUNMAP) or pysam_get_n_cigar(src) == 0:
                return None
            return bam_endpos(src)

    property reference_length:
        '''aligned length of the read on the reference genome.

        This is equal to `aend - pos`. Returns None if not available.'''
        def __get__(self):
            cdef bam1_t * src
            src = self._delegate
            if (self.flag & BAM_FUNMAP) or pysam_get_n_cigar(src) == 0:
                return None
            return bam_endpos(src) - \
                self._delegate.core.pos
    
    property query_alignment_sequence:
        """aligned portion of the read.

        This is a substring of :attr:`seq` that excludes flanking
        bases that were :term:`soft clipped` (None if not present). It
        is equal to ``seq[qstart:qend]``.

        SAM/BAM files may include extra flanking bases that are not
        part of the alignment.  These bases may be the result of the
        Smith-Waterman or other algorithms, which may not require
        alignments that begin at the first residue or end at the last.
        In addition, extra sequencing adapters, multiplex identifiers,
        and low-quality bases that were not considered for alignment
        may have been retained.

        """

        def __get__(self):
            if self.cache_query_alignment_sequence:
                return self.cache_query_alignment_sequence

            cdef bam1_t * src
            cdef uint32_t start, end

            src = self._delegate

            if src.core.l_qseq == 0:
                return None

            start = _getQueryStart(src)
            end   = _getQueryEnd(src)

            self.cache_query_alignment_sequence = _getSequenceRange(src, start, end)
            return self.cache_query_alignment_sequence

    property query_alignment_qualities:
        """aligned query sequence quality values (None if not present). These
        are the quality values that correspond to :attr:`query`, that
        is, they exclude qualities of :term:`soft clipped` bases. This
        is equal to ``qual[qstart:qend]``.

        Quality scores are returned as a python array of unsigned
        chars. Note that this is not the ASCII-encoded value typically
        seen in FASTQ or SAM formatted files. Thus, no offset of 33
        needs to be subtracted.

        This property is read-only.

        """
        def __get__(self):

            if self.cache_query_alignment_qualities:
                return self.cache_query_alignment_qualities

            cdef bam1_t * src
            cdef uint32_t start, end

            src = self._delegate

            if src.core.l_qseq == 0:
                return None

            start = _getQueryStart(src)
            end   = _getQueryEnd(src)
            self.cache_query_alignment_qualities = _getQualitiesRange(src, start, end)
            return self.cache_query_alignment_qualities
        

    property query_alignment_start:
        """start index of the aligned query portion of the sequence (0-based,
        inclusive).

        This the index of the first base in :attr:`seq` that is not
        soft-clipped.

        """
        def __get__(self):
            return _getQueryStart(self._delegate)

    property query_alignment_end:
        """end index of the aligned query portion of the sequence (0-based,
        exclusive)"""
        def __get__(self):
            return _getQueryEnd(self._delegate)

    property query_alignment_length:
        """length of the aligned query sequence.

        This is equal to :attr:`qend` - :attr:`qstart`"""
        def __get__(self):
            cdef bam1_t * src
            src = self._delegate
            return _getQueryEnd(src) - _getQueryStart(src)

    #####################################################
    # Computed properties

    def get_reference_positions(self, full_length=False):
        """a list of reference positions that this read aligns to.

        By default, this method only returns positions in the
        reference that are within the alignment. If *full_length* is
        set, None values will be included for any soft-clipped or
        unaligned positions within the read. The returned list will
        thus be of the same length as the read.

        """
        cdef uint32_t k, i, pos
        cdef int op
        cdef uint32_t * cigar_p
        cdef bam1_t * src
        cdef bint _full = full_length

        src = self._delegate
        if pysam_get_n_cigar(src) == 0:
            return []

        result = []
        pos = src.core.pos
        cigar_p = pysam_bam_get_cigar(src)

        for k from 0 <= k < pysam_get_n_cigar(src):
            op = cigar_p[k] & BAM_CIGAR_MASK
            l = cigar_p[k] >> BAM_CIGAR_SHIFT

            if op == BAM_CSOFT_CLIP or op == BAM_CINS:
                if _full:
                    for i from 0 <= i < l:
                        result.append(None)
            elif op == BAM_CMATCH:
                for i from pos <= i < pos + l:
                    result.append(i)
                pos += l
            elif op == BAM_CDEL or op == BAM_CREF_SKIP:
                pos += l

        return result

    def infer_query_length(self, always=True):
        """inferred read length from CIGAR string.

        If *always* is set to True, the read length
        will be always inferred. If set to False, the length
        of the read sequence will be returned if it is
        available.

        Returns None if CIGAR string is not present.
        """
        cdef uint32_t k, qpos
        cdef int op
        cdef uint32_t * cigar_p
        cdef bam1_t * src 

        src = self._delegate

        if not always and src.core.l_qseq:
            return src.core.l_qseq

        if pysam_get_n_cigar(src) == 0:
            return None

        qpos = 0
        cigar_p = pysam_bam_get_cigar(src)

        for k from 0 <= k < pysam_get_n_cigar(src):
            op = cigar_p[k] & BAM_CIGAR_MASK

            if op == BAM_CMATCH or op == BAM_CINS or \
               op == BAM_CSOFT_CLIP or \
               op == BAM_CEQUAL or op == BAM_CDIFF:
                qpos += cigar_p[k] >> BAM_CIGAR_SHIFT

        return qpos
            
    def get_aligned_pairs(self, matches_only = False):
        """a list of aligned read (query) and reference positions.
        For inserts, deletions, skipping either query or reference position may be None.

        If @matches_only is True, only matched bases are returned - no None on either side.

        Padding is currently not supported and leads to an exception
        
        """
        cdef uint32_t k, i, pos, qpos
        cdef int op
        cdef uint32_t * cigar_p
        cdef bam1_t * src 
        cdef int _matches_only

        _matches_only = bool(matches_only)

        src = self._delegate
        if pysam_get_n_cigar(src) == 0:
            return []

        result = []
        pos = src.core.pos
        qpos = 0
        cigar_p = pysam_bam_get_cigar(src)

        for k from 0 <= k < pysam_get_n_cigar(src):
            op = cigar_p[k] & BAM_CIGAR_MASK
            l = cigar_p[k] >> BAM_CIGAR_SHIFT

            if op == BAM_CMATCH or op == BAM_CEQUAL or op == BAM_CDIFF:
                for i from pos <= i < pos + l:
                    result.append((qpos, i))
                    qpos += 1
                pos += l

            elif op == BAM_CINS or op == BAM_CSOFT_CLIP:
                if not _matches_only:
                    for i from pos <= i < pos + l:
                        result.append((qpos, None))
                        qpos += 1
                else:
                    qpos += l

            elif op == BAM_CDEL or op == BAM_CREF_SKIP:
                if not _matches_only:
                    for i from pos <= i < pos + l:
                        result.append((None, i))
                pos += l

            elif op == BAM_CHARD_CLIP:
                pass # advances neither

            elif op == BAM_CPAD:
                raise NotImplementedError("Padding (BAM_CPAD, 6) is currently not supported. Please implement. Sorry about that.")

        return result

    def get_blocks(self):
        """ a list of start and end positions of
        aligned gapless blocks.

        The start and end positions are in genomic 
        coordinates. 
      
        Blocks are not normalized, i.e. two blocks 
        might be directly adjacent. This happens if
        the two blocks are separated by an insertion 
        in the read.
        """

        cdef uint32_t k, pos, l
        cdef int op
        cdef uint32_t * cigar_p
        cdef bam1_t * src

        src = self._delegate
        if pysam_get_n_cigar(src) == 0:
            return []

        result = []
        pos = src.core.pos
        cigar_p = pysam_bam_get_cigar(src)
        l = 0

        for k from 0 <= k < pysam_get_n_cigar(src):
            op = cigar_p[k] & BAM_CIGAR_MASK
            l = cigar_p[k] >> BAM_CIGAR_SHIFT
            if op == BAM_CMATCH:
                result.append((pos, pos + l))
                pos += l
            elif op == BAM_CDEL or op == BAM_CREF_SKIP:
                pos += l

        return result

    def get_overlap(self, uint32_t start, uint32_t end):
        """return number of aligned bases of read overlapping the interval
        *start* and *end* on the reference sequence.

        Return None if cigar alignment is not available.
        """
        cdef uint32_t k, i, pos, overlap
        cdef int op, o
        cdef uint32_t * cigar_p
        cdef bam1_t * src

        overlap = 0

        src = self._delegate
        if pysam_get_n_cigar(src) == 0:
            return None
        pos = src.core.pos
        o = 0

        cigar_p = pysam_bam_get_cigar(src)
        for k from 0 <= k < pysam_get_n_cigar(src):
            op = cigar_p[k] & BAM_CIGAR_MASK
            l = cigar_p[k] >> BAM_CIGAR_SHIFT

            if op == BAM_CMATCH:
                o = min( pos + l, end) - max( pos, start )
                if o > 0: overlap += o

            if op == BAM_CMATCH or op == BAM_CDEL or op == BAM_CREF_SKIP:
                pos += l

        return overlap

    #####################################################
    ## Unsorted as yet
    # TODO: capture in CIGAR object
    property cigartuples:
        """the :term:`cigar` alignment. The alignment
        is returned as a list of tuples of (operation, length). 

        If the alignment is not present, None is returned.

        The operations are:

        +-----+--------------+-----+
        |M    |BAM_CMATCH    |0    |
        +-----+--------------+-----+
        |I    |BAM_CINS      |1    |
        +-----+--------------+-----+
        |D    |BAM_CDEL      |2    |
        +-----+--------------+-----+
        |N    |BAM_CREF_SKIP |3    |
        +-----+--------------+-----+
        |S    |BAM_CSOFT_CLIP|4    |
        +-----+--------------+-----+
        |H    |BAM_CHARD_CLIP|5    |
        +-----+--------------+-----+
        |P    |BAM_CPAD      |6    |
        +-----+--------------+-----+
        |=    |BAM_CEQUAL    |7    |
        +-----+--------------+-----+
        |X    |BAM_CDIFF     |8    |
        +-----+--------------+-----+

        .. note::
            The output is a list of (operation, length) tuples, such as
            ``[(0, 30)]``.
            This is different from the SAM specification and
            the :attr:`cigarstring` property, which uses a
            (length, operation) order, for example: ``30M``.

        To unset the cigar property, assign an empty list
        or None.
        """
        def __get__(self):
            cdef uint32_t * cigar_p
            cdef bam1_t * src
            cdef uint32_t op, l
            cdef int k

            src = self._delegate
            if pysam_get_n_cigar(src) == 0:
                return None

            cigar = []

            cigar_p = pysam_bam_get_cigar(src);
            for k from 0 <= k < pysam_get_n_cigar(src):
                op = cigar_p[k] & BAM_CIGAR_MASK
                l = cigar_p[k] >> BAM_CIGAR_SHIFT
                cigar.append((op, l))
            return cigar

        def __set__(self, values):
            cdef uint32_t * p
            cdef bam1_t * src
            cdef op, l
            cdef int k, ncigar

            k = 0

            src = self._delegate

            # get location of cigar string
            p = pysam_bam_get_cigar(src)

            # empty values for cigar string
            if values is None:
                values = []

            ncigar = len(values)
            # create space for cigar data within src.data
            pysam_bam_update(src,
                             pysam_get_n_cigar(src) * 4,
                             ncigar * 4,
                             <uint8_t*>p)

            # length is number of cigar operations, not bytes
            pysam_set_n_cigar(src, ncigar)

            # re-acquire pointer to location in memory
            # as it might have moved
            p = pysam_bam_get_cigar(src)

            # insert cigar operations
            for op, l in values:
                p[k] = l << BAM_CIGAR_SHIFT | op
                k += 1

            ## setting the cigar string requires updating the bin
            pysam_set_bin(src,
                          hts_reg2bin(
                              src.core.pos,
                              bam_endpos(src),
                              14,
                              5))


    cpdef set_tag(self,
                  tag,
                  value, 
                  value_type=None,
                  replace=True):
        """sets a particular field *tag* to *value* in the optional alignment
        section.

        *value_type* describes the type of *value* that is to entered
        into the alignment record.. It can be set explicitly to one
        of the valid one-letter type codes. If unset, an appropriate
        type will be chosen automatically.

        An existing value of the same *tag* will be overwritten unless
        replace is set to False. This is usually not recommened as a
        tag may only appear once in the optional alignment section.

        If *value* is None, the tag will be deleted.
        """

        cdef int value_size
        cdef uint8_t * value_ptr
        cdef uint8_t *existing_ptr
        cdef uint8_t type_code
        cdef float float_value
        cdef double double_value
        cdef int32_t int_value
        cdef bam1_t * src = self._delegate
        cdef char * _value_type
        cdef c_array.array array_value
        cdef object buffer

        if len(tag) != 2:
            raise ValueError('Invalid tag: %s' % tag)

        tag = force_bytes(tag)
        if replace:
            existing_ptr = bam_aux_get(src, tag)
            if existing_ptr:
                bam_aux_del(src, existing_ptr)

        # setting value to None deletes a tag
        if value is None:
            return
        
        type_code = get_value_code(value, value_type)
        if type_code == 0:
            raise ValueError("can't guess type or invalid type code specified")

        # Not Endian-safe, but then again neither is samtools!
        if type_code == 'Z':
            value = force_bytes(value)
            value_ptr = <uint8_t*><char*>value
            value_size = len(value)+1
        elif type_code == 'i':
            int_value = value
            value_ptr = <uint8_t*>&int_value
            value_size = sizeof(int32_t)
        elif type_code == 'd':
            double_value = value
            value_ptr = <uint8_t*>&double_value
            value_size = sizeof(double)
        elif type_code == 'f':
            float_value  = value
            value_ptr = <uint8_t*>&float_value
            value_size = sizeof(float)
        elif type_code == 'B':
            # the following goes through python, needs to be cleaned up
            # pack array using struct
            if value_type is None:
                fmt, args = _pack_tags([(tag, value)])
            else:
                fmt, args = _pack_tags([(tag, value, value_type)])

            # remove tag and type code as set by bam_aux_append
            # first four chars of format (<2sc)
            fmt = '<' + fmt[4:]
            # first two values to pack
            args = args[2:]
            value_size = struct.calcsize(fmt)
            # buffer will be freed when object goes out of scope
            buffer = ctypes.create_string_buffer(value_size)
            struct.pack_into(fmt, buffer, 0, *args)
            # bam_aux_append copies data from value_ptr
            bam_aux_append(src,
                           tag,
                           type_code, 
                           value_size,
                           <uint8_t*>buffer.raw)
            return
        else:
            raise ValueError('unsupported value_type in set_option')

        bam_aux_append(src,
                       tag,
                       type_code, 
                       value_size,
                       value_ptr)

    cpdef has_tag(self, tag):
        """returns true if the optional alignment section
        contains a given *tag*."""
        cdef uint8_t * v
        cdef int nvalues
        btag = force_bytes(tag)
        v = bam_aux_get(self._delegate, btag)
        return v != NULL

    cpdef get_tag(self, tag, with_value_type=False):
        """
        retrieves data from the optional alignment section
        given a two-letter *tag* denoting the field.

        The returned value is cast into an appropriate python type.

        This method is the fastest way to access the optional
        alignment section if only few tags need to be retrieved.

        Parameters 
        ----------

        tag : 
            data tag.
            
        with_value_type : Optional[bool]
            if set to True, the return value is a tuple of (tag value, type code).
            (default False)
            
        Returns
        -------

        A python object with the value of the `tag`. The type of the
        object depends on the data type in the data record.

        Raises
        ------

        KeyError
            If `tag` is not present, a KeyError is raised.

        """
        cdef uint8_t * v
        cdef int nvalues
        btag = force_bytes(tag)
        v = bam_aux_get(self._delegate, btag)
        if v == NULL:
            raise KeyError("tag '%s' not present" % tag)
        if chr(v[0]) == "B":
            auxtype = chr(v[0]) + chr(v[1])
        else:
            auxtype = chr(v[0])

        if auxtype == 'c' or auxtype == 'C' or auxtype == 's' or auxtype == 'S':
            value = <int>bam_aux2i(v)
        elif auxtype == 'i' or auxtype == 'I':
            value = <int32_t>bam_aux2i(v)
        elif auxtype == 'f' or auxtype == 'F':
            value = <float>bam_aux2f(v)
        elif auxtype == 'd' or auxtype == 'D':
            value = <double>bam_aux2f(v)
        elif auxtype == 'A':
            # there might a more efficient way
            # to convert a char into a string
            value = '%c' % <char>bam_aux2A(v)
        elif auxtype == 'Z':
            value = charptr_to_str(<char*>bam_aux2Z(v))
        elif auxtype[0] == 'B':
            bytesize, nvalues, values = convert_binary_tag(v + 1)
            value = values
        else:
            raise ValueError("unknown auxiliary type '%s'" % auxtype)

        if with_value_type:
            return (value, auxtype)
        else:
            return value

    def get_tags(self, with_value_type=False):
        """the fields in the optional aligment section.

        Returns a list of all fields in the optional
        alignment section. Values are converted to appropriate python
        values. For example:

        [(NM, 2), (RG, "GJP00TM04")]

        If *with_value_type* is set, the value type as encode in
        the AlignedSegment record will be returned as well:

        [(NM, 2, "i"), (RG, "GJP00TM04", "Z")]

        This method will convert all values in the optional alignment
        section. When getting only one or few tags, please see
        :meth:`get_tag` for a quicker way to achieve this.

        """

        cdef char * ctag
        cdef bam1_t * src
        cdef uint8_t * s
        cdef char auxtag[3]
        cdef char auxtype
        cdef uint8_t byte_size
        cdef int32_t nvalues

        src = self._delegate
        if src.l_data == 0:
            return []
        s = pysam_bam_get_aux(src)
        result = []
        auxtag[2] = 0
        while s < (src.data + src.l_data):
            # get tag
            auxtag[0] = s[0]
            auxtag[1] = s[1]
            s += 2
            auxtype = s[0]
            if auxtype in ('c', 'C'):
                value = <int>bam_aux2i(s)
                s += 1
            elif auxtype in ('s', 'S'):
                value = <int>bam_aux2i(s)
                s += 2
            elif auxtype in ('i', 'I'):
                value = <int32_t>bam_aux2i(s)
                s += 4
            elif auxtype == 'f':
                value = <float>bam_aux2f(s)
                s += 4
            elif auxtype == 'd':
                value = <double>bam_aux2f(s)
                s += 8
            elif auxtype == 'A':
                value = "%c" % <char>bam_aux2A(s)
                s += 1
            elif auxtype in ('Z', 'H'):
                value = charptr_to_str(<char*>bam_aux2Z(s))
                # +1 for NULL terminated string
                s += len(value) + 1
            elif auxtype == 'B':
                s += 1
                byte_size, nvalues, value = convert_binary_tag(s)
                # 5 for 1 char and 1 int
                s += 5 + (nvalues * byte_size) - 1
            else:
                raise KeyError("unknown type '%s'" % auxtype)

            s += 1
            
            if with_value_type:
                result.append((charptr_to_str(auxtag), value, auxtype))
            else:
                result.append((charptr_to_str(auxtag), value))

        return result

    def set_tags(self, tags):
        """sets the fields in the optional alignmest section with
        a list of (tag, value) tuples.

        The :term:`value type` of the values is determined from the
        python type. Optionally, a type may be given explicitly as
        a third value in the tuple, For example:

        x.set_tags([(NM, 2, "i"), (RG, "GJP00TM04", "Z")]

        This method will not enforce the rule that the same tag may appear
        only once in the optional alignment section.
        """
        
        cdef bam1_t * src
        cdef uint8_t * s
        cdef char * temp
        cdef int new_size = 0
        cdef int old_size
        src = self._delegate

        # convert and pack the data
        if tags is not None and len(tags) > 0:
            fmt, args = _pack_tags(tags)
            new_size = struct.calcsize(fmt)
            buffer = ctypes.create_string_buffer(new_size)
            struct.pack_into(fmt,
                             buffer,
                             0, 
                             *args)

        # delete the old data and allocate new space.
        # If total_size == 0, the aux field will be
        # empty
        old_size = pysam_bam_get_l_aux(src)
        pysam_bam_update(src,
                         old_size,
                         new_size,
                         pysam_bam_get_aux(src))

        # copy data only if there is any
        if new_size > 0:

            # get location of new data
            s = pysam_bam_get_aux(src)

            # check if there is direct path from buffer.raw to tmp
            p = buffer.raw
            # create handle to make sure buffer stays alive long 
            # enough for memcpy, see issue 129
            temp = p
            memcpy(s, temp, new_size)
                

    ########################################################
    # Compatibility Accessors
    # Functions, properties for compatibility with pysam < 0.8
    #
    # Several options
    #     change the factory functions according to API
    #         * requires code changes throughout, incl passing
    #           handles to factory functions
    #     subclass functions and add attributes at runtime
    #         e.g.: AlignedSegments.qname = AlignedSegments.query_name
    #         * will slow down the default interface
    #     explicit declaration of getters/setters
    ########################################################
    property qname:
        def __get__(self): return self.query_name
        def __set__(self, v): self.query_name = v
    property tid:
        def __get__(self): return self.reference_id
        def __set__(self, v): self.reference_id = v
    property pos:
        def __get__(self): return self.reference_start
        def __set__(self, v): self.reference_start = v
    property mapq:
        def __get__(self): return self.mapping_quality
        def __set__(self, v): self.mapping_quality = v
    property rnext:
        def __get__(self): return self.next_reference_id
        def __set__(self, v): self.next_reference_id = v
    property pnext:
        def __get__(self):
            return self.next_reference_start
        def __set__(self, v):
            self.next_reference_start = v
    property cigar:
        def __get__(self):
            r = self.cigartuples
            if r is None:
                r = []
            return r
        def __set__(self, v): self.cigartuples = v
    property tlen:
        def __get__(self):
            return self.template_length
        def __set__(self, v):
            self.template_length = v
    property seq:
        def __get__(self): return self.query_sequence
        def __set__(self, v): self.query_sequence = v
    property qual:
        def __get__(self):
            return toQualityString(self.query_qualities)
        def __set__(self, v):
            self.query_qualities = fromQualityString(v)
    property alen:
        def __get__(self):
            return self.reference_length
        def __set__(self, v):
            self.reference_length = v
    property aend:
        def __get__(self):
            return self.reference_end
        def __set__(self, v):
            self.reference_end = v
    property rlen:
        def __get__(self):
            return self.query_length
        def __set__(self, v):
            self.query_length = v
    property query:
        def __get__(self):
            return self.query_alignment_sequence
        def __set__(self, v):
            self.query_alignment_sequence = v
    property qqual:
        def __get__(self):
            return toQualityString(self.query_alignment_qualities)
        def __set__(self, v):
            self.query_alignment_qualities = fromQualityString(v)
    property qstart:
        def __get__(self):
            return self.query_alignment_start
        def __set__(self, v):
            self.query_alignment_start = v
    property qend:
        def __get__(self):
            return self.query_alignment_end
        def __set__(self, v):
            self.query_alignment_end = v
    property qlen:
        def __get__(self):
            return self.query_alignment_length
        def __set__(self, v):
            self.query_alignment_length = v
    property mrnm:
        def __get__(self):
            return self.next_reference_id
        def __set__(self, v):
            self.next_reference_id = v
    property mpos:
        def __get__(self):
            return self.next_reference_start
        def __set__(self, v):
            self.next_reference_start = v
    property rname:
        def __get__(self):
            return self.reference_id
        def __set__(self, v):
            self.reference_id = v
    property isize:
        def __get__(self):
            return self.template_length
        def __set__(self, v):
            self.template_length = v
    property blocks:
        def __get__(self):
            return self.get_blocks()
    property aligned_pairs:
        def __get__(self):
            return self.get_aligned_pairs()
    property inferred_length:
        def __get__(self):
            return self.infer_query_length()
    property positions:
        def __get__(self):
            return self.get_reference_positions()
    property tags:
        def __get__(self):
            return self.get_tags()
        def __set__(self, tags):
            self.set_tags(tags)
    def overlap(self):
        return self.get_overlap()
    def opt(self, tag):
        return self.get_tag(tag)
    def setTag(self, tag, value, value_type=None, replace=True):
        return self.set_tag(tag, value, value_type, replace)
        

cdef class PileupColumn:
    '''A pileup of reads at a particular reference sequence postion
    (:term:`column`). A pileup column contains all the reads that map
    to a certain target base.

    This class is a proxy for results returned by the samtools pileup
    engine.  If the underlying engine iterator advances, the results
    of this column will change.

    '''
    def __init__(self):
        raise TypeError("this class cannot be instantiated from Python")

    def __str__(self):
        return "\t".join(map(str, 
                              (self.reference_id,
                               self.reference_pos, 
                               self.nsegments))) +\
            "\n" +\
            "\n".join(map(str, self.pileups))

    property reference_id:
        '''the reference sequence number as defined in the header'''
        def __get__(self):
            return self.tid

    property nsegments:
        '''number of reads mapping to this column.'''
        def __get__(self):
            return self.n_pu
        def __set__(self, n):
            self.n_pu = n

    property reference_pos:
        '''the position in the reference sequence (0-based).'''
        def __get__(self):
            return self.pos

    property pileups:
        '''list of reads (:class:`pysam.PileupRead`) aligned to this column'''
        def __get__(self):
            cdef int x
            pileups = []

            if self.plp == NULL or self.plp[0] == NULL:
                raise ValueError("PileupColumn accessed after iterator finished")

            # warning: there could be problems if self.n and self.buf are
            # out of sync.
            for x from 0 <= x < self.n_pu:
                pileups.append(makePileupRead(&(self.plp[0][x])))
            return pileups

    ########################################################
    # Compatibility Accessors
    # Functions, properties for compatibility with pysam < 0.8
    ########################################################
    property pos:
        def __get__(self):
            return self.reference_pos
        def __set__(self, v):
            self.reference_pos = v

    property tid:
        def __get__(self):
            return self.reference_id
        def __set__(self, v):
            self.reference_id = v
    
    property n:
        def __get__(self):
            return self.nsegments
        def __set__(self, v):
            self.nsegments = v
            

cdef class PileupRead:
    '''Representation of a read aligned to a particular position in the
    reference sequence.

    '''

    def __init__(self):
        raise TypeError(
            "this class cannot be instantiated from Python")

    def __str__(self):
        return "\t".join(
            map(str,
                (self.alignment, self.query_position,
                 self.indel, self.level,
                 self.is_del, self.is_head,
                 self.is_tail, self.is_refskip)))
    
    property alignment:
        """a :class:`pysam.AlignedSegment` object of the aligned read"""
        def __get__(self):
            return self._alignment

    property query_position:
        """position of the read base at the pileup site, 0-based.
        None if is_del or is_refskip is set.
        
        """
        def __get__(self):
            if self.is_del or self.is_refskip:
                return None
            else:
                return self._qpos

    property indel:
        """indel length; 0 for no indel, positive for ins and negative            for del"""
        def __get__(self):
            return self._indel

    property level:
        """the level of the read in the "viewer" mode"""
        def __get__(self):
            return self._level

    property is_del:
        """1 iff the base on the padded read is a deletion"""
        def __get__(self):
            return self._is_del

    property is_head:
        def __get__(self):
            return self._is_head

    property is_tail:
        def __get__(self):
            return self._is_tail

    property is_refskip:
        def __get__(self):
            return self._is_refskip


cdef class SNPCall:
    '''the results of a SNP call.'''
    cdef int _tid
    cdef int _pos
    cdef char _reference_base
    cdef char _genotype
    cdef int _consensus_quality
    cdef int _snp_quality
    cdef int _rms_mapping_quality
    cdef int _coverage

    property tid:
        '''the chromosome ID as is defined in the header'''
        def __get__(self):
            return self._tid

    property pos:
       '''nucleotide position of SNP.'''
       def __get__(self): return self._pos

    property reference_base:
       '''reference base at pos. ``N`` if no reference sequence supplied.'''
       def __get__(self): return from_string_and_size( &self._reference_base, 1 )

    property genotype:
       '''the genotype called.'''
       def __get__(self): return from_string_and_size( &self._genotype, 1 )

    property consensus_quality:
       '''the genotype quality (Phred-scaled).'''
       def __get__(self): return self._consensus_quality

    property snp_quality:
       '''the snp quality (Phred scaled) - probability of consensus being
       identical to reference sequence.'''
       def __get__(self): return self._snp_quality

    property mapping_quality:
       '''the root mean square (rms) of the mapping quality of all reads
       involved in the call.'''
       def __get__(self): return self._rms_mapping_quality

    property coverage:
       '''coverage or read depth - the number of reads involved in the call.'''
       def __get__(self): return self._coverage

    def __str__(self):

        return "\t".join( map(str, (
                    self.tid,
                    self.pos,
                    self.reference_base,
                    self.genotype,
                    self.consensus_quality,
                    self.snp_quality,
                    self.mapping_quality,
                    self.coverage ) ) )


cdef class IndexedReads:
    """index a Sam/BAM-file by query name.

    The index is kept in memory and can be substantial.

    By default, the file is re-openend to avoid conflicts if multiple
    operators work on the same file. Set *multiple_iterators* = False
    to not re-open *samfile*.
    """

    def __init__(self, AlignmentFile samfile, int multiple_iterators=True):
        cdef char *cfilename

        # makes sure that samfile stays alive as long as this
        # object is alive.
        self.samfile = samfile

        assert samfile.is_bam, "can only IndexReads on bam files"

        # multiple_iterators the file - note that this makes the iterator
        # slow and causes pileup to slow down significantly.
        if multiple_iterators:
            cfilename = samfile._filename
            with nogil:
                self.htsfile = hts_open(cfilename, 'r')
            assert self.htsfile != NULL
            # read header - required for accurate positioning
            with nogil:
                self.header = sam_hdr_read(self.htsfile)
            self.owns_samfile = True
        else:
            self.htsfile = self.samfile.htsfile
            self.header = self.samfile.header
            self.owns_samfile = False

    def build(self):
        '''build index.'''

        self.index = collections.defaultdict(list)

        # this method will start indexing from the current file
        # position if you decide
        cdef int ret = 1
        cdef bam1_t * b = <bam1_t*>calloc(1, sizeof( bam1_t))

        cdef uint64_t pos

        while ret > 0:
            with nogil:
                pos = bgzf_tell(hts_get_bgzfp(self.htsfile))
                ret = sam_read1(self.htsfile,
                                self.samfile.header,
                                b)
            if ret > 0:
                qname = charptr_to_str(pysam_bam_get_qname(b))
                self.index[qname].append(pos)

        bam_destroy1(b)

    def find(self, query_name):
        '''find *query_name* in index.

        Returns an iterator over all reads with query_name.

        Raise a KeyError if the *query_name* is not in the index.
        '''
        if query_name in self.index:
            return IteratorRowSelection(
                self.samfile,
                self.index[query_name],
                multiple_iterators = False)
        else:
            raise KeyError("read %s not found" % query_name)

    def __dealloc__(self):
        if self.owns_samfile:
            hts_close(self.htsfile)
            bam_hdr_destroy(self.header)

cpdef set_verbosity(int verbosity):
    u"""Set htslib's hts_verbose global variable to the specified value.
    """
    return hts_set_verbosity(verbosity)

cpdef get_verbosity():
    u"""Return the value of htslib's hts_verbose global variable.
    """
    return hts_get_verbosity()

__all__ = ["AlignmentFile",
           "IteratorRow",
           "IteratorColumn",
           "AlignedSegment",
           "PileupColumn",
           "PileupRead",
           "IndexedReads",
           "toQualityString",
           "fromQualityString",
           "get_verbosity",
           "set_verbosity"]
           # "IteratorSNPCalls",
           # "SNPCaller",
           # "IndelCaller",
           # "IteratorIndelCalls",


<|MERGE_RESOLUTION|>--- conflicted
+++ resolved
@@ -61,22 +61,12 @@
 import collections
 import re
 import warnings
+import array
 
 from libc.string cimport strchr
 
-<<<<<<< HEAD
 from cpython cimport PyErr_SetString, PyBytes_FromStringAndSize
-from cpython cimport array
-=======
-from cpython cimport PyErr_SetString, \
-    PyBytes_Check, \
-    PyUnicode_Check, \
-    PyBytes_FromStringAndSize
-
 from cpython cimport array as c_array
-import array
-
->>>>>>> b8904344
 from cpython.version cimport PY_MAJOR_VERSION
 
 from cutils cimport force_bytes, force_str, charptr_to_str
@@ -108,9 +98,40 @@
 
 CIGAR_REGEX = re.compile( "(\d+)([MIDNSHP=X])" )
 
-#####################################################################
-# hard-coded constants
+# maximum genomic coordinace
 cdef int max_pos = 2 << 29
+
+# valid types for SAM headers
+VALID_HEADER_TYPES = {"HD" : dict,
+                      "SQ" : list,
+                      "RG" : list,
+                      "PG" : list,
+                      "CO" : list}
+
+# order of records within SAM headers
+VALID_HEADERS = ("HD", "SQ", "RG", "PG", "CO")
+
+# default type conversions within SAM header records
+VALID_HEADER_FIELDS = {"HD" : {"VN" : str, "SO" : str, "GO" : str},
+                       "SQ" : {"SN" : str, "LN" : int, "AS" : str, 
+                               "M5" : str, "SP" : str, "UR" : str,},
+                       "RG" : {"ID" : str, "CN" : str, "DS" : str,
+                               "DT" : str, "FO" : str, "KS" : str,
+                               "LB" : str, "PG" : str, "PI" : str,
+                               "PL" : str, "PU" : str, "SM" : str,},
+                       "PG" : {"ID" : str, "PN" : str, "CL" : str, 
+                               "PP" : str, "DS" : str, "VN" : str,},}
+
+# output order of fields within records
+VALID_HEADER_ORDER = {"HD" : ("VN", "SO", "GO"),
+                      "SQ" : ("SN", "LN", "AS", "M5",
+                               "UR", "SP"),
+                      "RG" : ("ID", "SM", "LB", "DS", 
+                              "PU", "PI", "CN", "DT",
+                              "PL", "FO", "KS", "PG"),
+                      "PG" : ("PN", "ID", "VN", "CL", 
+                              "PP"),}
+
 
 #####################################################################
 ## private factory methods
@@ -149,11 +170,9 @@
     dest._is_refskip = src.is_refskip
     return dest
 
-<<<<<<< HEAD
-cdef convertBinaryTagToList(uint8_t * s):
-    """return bytesize, number of values list of values in s."""
-    cdef char auxtype
-=======
+
+#####################################################################
+## conversion utilities
 cdef inline char map_type_htslib_to_python(uint8_t s):
     """map an htslib type to the corresponding python type
     to be used in the struct or array modules."""
@@ -175,7 +194,6 @@
 cdef convert_binary_tag(uint8_t * s):
     """return bytesize, number of values and array of values in s."""
     cdef uint8_t auxtype
->>>>>>> b8904344
     cdef uint8_t byte_size
     cdef int32_t nvalues
     # get byte size
@@ -198,37 +216,6 @@
     # and aux_data are in host endian-ness. See sam.c and calls
     # to swap_data
     return byte_size, nvalues, c_values
-
-# valid types for SAM headers
-VALID_HEADER_TYPES = {"HD" : dict,
-                      "SQ" : list,
-                      "RG" : list,
-                      "PG" : list,
-                      "CO" : list}
-
-# order of records within SAM headers
-VALID_HEADERS = ("HD", "SQ", "RG", "PG", "CO")
-
-# default type conversions within SAM header records
-VALID_HEADER_FIELDS = {"HD" : {"VN" : str, "SO" : str, "GO" : str},
-                       "SQ" : {"SN" : str, "LN" : int, "AS" : str, 
-                               "M5" : str, "SP" : str, "UR" : str,},
-                       "RG" : {"ID" : str, "CN" : str, "DS" : str,
-                               "DT" : str, "FO" : str, "KS" : str,
-                               "LB" : str, "PG" : str, "PI" : str,
-                               "PL" : str, "PU" : str, "SM" : str,},
-                       "PG" : {"ID" : str, "PN" : str, "CL" : str, 
-                               "PP" : str, "DS" : str, "VN" : str,},}
-
-# output order of fields within records
-VALID_HEADER_ORDER = {"HD" : ("VN", "SO", "GO"),
-                      "SQ" : ("SN", "LN", "AS", "M5",
-                               "UR", "SP"),
-                      "RG" : ("ID", "SM", "LB", "DS", 
-                              "PU", "PI", "CN", "DT",
-                              "PL", "FO", "KS", "PG"),
-                      "PG" : ("PN", "ID", "VN", "CL", 
-                              "PP"),}
 
 
 cdef class AlignmentFile:
