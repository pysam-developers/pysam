--- conflicted
+++ resolved
@@ -546,14 +546,9 @@
                             "error while opening index for '%s'" %
                             filename)
 
-<<<<<<< HEAD
             # save start of data section
             if not self.is_stream:
-                self.start_offset = bgzf_tell(self.fp)
-=======
-            if not self.isstream:
                 self.start_offset = self.tell()
->>>>>>> c1140a72
 
     def gettid(self, reference):
         '''
@@ -664,20 +659,12 @@
         '''
 
         if not self._isOpen():
-<<<<<<< HEAD
             raise ValueError("I/O operation on closed file")
         if not self.is_bam:
             raise NotImplementedError(
                 "seek only available in bam files")
         if self.is_stream:
             raise OSError("seek no available in streams")
-=======
-            raise ValueError( "I/O operation on closed file" )
-        if not self.isbam:
-            raise NotImplementedError("seek only available in bam files")
-        if self.isstream:
-            raise OSError("seek not available in streams")
->>>>>>> c1140a72
 
         return bgzf_seek(hts_get_bgzfp(self.htsfile), offset, where)
 
@@ -687,7 +674,7 @@
         '''
         if not self._isOpen():
             raise ValueError("I/O operation on closed file")
-        if not self.is_bam:
+        if not (self.is_bam or self.is_cram):
             raise NotImplementedError(
                 "seek only available in bam files")
 
@@ -745,19 +732,11 @@
         if self.is_stream:
             multiple_iterators = False
 
-<<<<<<< HEAD
         if self.is_bam or self.is_cram:
             if not until_eof and not self.is_remote:
                 if not self._hasIndex():
                     raise ValueError(
                         "fetch called on bamfile without index")
-=======
-        if self.isbam:
-            if not until_eof and not self._hasIndex() \
-               and not self.isremote:
-                raise ValueError(
-                    "fetch called on bamfile without index")
->>>>>>> c1140a72
 
             if has_coord:
                 return IteratorRowRegion(
