# cython: embedsignature=True
# cython: profile=True
########################################################
########################################################
# Cython wrapper for SAM/BAM/CRAM files based on htslib
########################################################
# The principal classes defined in this module are:
#
# class AlignmentFile   read/write access to SAM/BAM/CRAM formatted files
# 
# class IndexedReads    index a SAM/BAM/CRAM file by query name while keeping
#                       the original sort order intact
# 
# Additionally this module defines numerous additional classes that are part
# of the internal API. These are:
# 
# Various iterator classes to iterate over alignments in sequential (IteratorRow)
# or in a stacked fashion (IteratorColumn):
# 
# class IteratorRow
# class IteratorRowRegion
# class IteratorRowHead
# class IteratorRowAll
# class IteratorRowAllRefs
# class IteratorRowSelection
# class IteratorColumn
# class IteratorColumnRegion
# class IteratorColumnAllRefs
#
########################################################
#
# The MIT License
#
# Copyright (c) 2015 Andreas Heger
#
# Permission is hereby granted, free of charge, to any person obtaining a
# copy of this software and associated documentation files (the "Software"),
# to deal in the Software without restriction, including without limitation
# the rights to use, copy, modify, merge, publish, distribute, sublicense,
# and/or sell copies of the Software, and to permit persons to whom the
# Software is furnished to do so, subject to the following conditions:
#
# The above copyright notice and this permission notice shall be included in
# all copies or substantial portions of the Software.
#
# THE SOFTWARE IS PROVIDED "AS IS", WITHOUT WARRANTY OF ANY KIND, EXPRESS OR
# IMPLIED, INCLUDING BUT NOT LIMITED TO THE WARRANTIES OF MERCHANTABILITY,
# FITNESS FOR A PARTICULAR PURPOSE AND NONINFRINGEMENT.  IN NO EVENT SHALL
# THE AUTHORS OR COPYRIGHT HOLDERS BE LIABLE FOR ANY CLAIM, DAMAGES OR OTHER
# LIABILITY, WHETHER IN AN ACTION OF CONTRACT, TORT OR OTHERWISE, ARISING
# FROM, OUT OF OR IN CONNECTION WITH THE SOFTWARE OR THE USE OR OTHER
# DEALINGS IN THE SOFTWARE.
#
########################################################
import os
import collections
import re
import warnings
import array

from cpython cimport array as c_array
from cpython.version cimport PY_MAJOR_VERSION

from pysam.cutils cimport force_bytes, force_str, charptr_to_str
from pysam.cutils cimport encode_filename, from_string_and_size
from pysam.calignedsegment cimport makeAlignedSegment, makePileupColumn

cimport cython

########################################################
## Constants and global variables

# defines imported from samtools
DEF SEEK_SET = 0
DEF SEEK_CUR = 1
DEF SEEK_END = 2

# maximum genomic coordinace
cdef int MAX_POS = 2 << 29

# valid types for SAM headers
VALID_HEADER_TYPES = {"HD" : dict,
                      "SQ" : list,
                      "RG" : list,
                      "PG" : list,
                      "CO" : list}

# order of records within SAM headers
VALID_HEADERS = ("HD", "SQ", "RG", "PG", "CO")

# default type conversions within SAM header records
KNOWN_HEADER_FIELDS = {"HD" : {"VN" : str, "SO" : str, "GO" : str},
                       "SQ" : {"SN" : str, "LN" : int, "AS" : str, 
                               "M5" : str, "SP" : str, "UR" : str,},
                       "RG" : {"ID" : str, "CN" : str, "DS" : str,
                               "DT" : str, "FO" : str, "KS" : str,
                               "LB" : str, "PG" : str, "PI" : str,
                               "PL" : str, "PM" : str, "PU" : str,
                               "SM" : str,},
                       "PG" : {"ID" : str, "PN" : str, "CL" : str, 
                               "PP" : str, "DS" : str, "VN" : str,},}

# output order of fields within records
VALID_HEADER_ORDER = {"HD" : ("VN", "SO", "GO"),
                      "SQ" : ("SN", "LN", "AS", "M5",
                               "UR", "SP"),
                      "RG" : ("ID", "SM", "LB", "DS", 
                              "PU", "PI", "CN", "DT",
                              "PL", "FO", "KS", "PG"),
                      "PG" : ("PN", "ID", "VN", "CL", 
                              "PP"),}


def build_header_line(fields, record):
    '''build a header line from `fields` dictionary for `record`'''

    # TODO: add checking for field and sort order
    line = ["@%s" % record]
        # comment
    if record == "CO":
        line.append(fields)
    # user tags
    elif record.islower():
        for key in sorted(fields):
            line.append("%s:%s" % (key, str(fields[key])))
    # defined tags
    else:
        # write fields of the specification
        for key in VALID_HEADER_ORDER[record]:
            if key in fields:
                line.append("%s:%s" % (key, str(fields[key])))
        # write user fields
        for key in fields:
            if not key.isupper():
                line.append("%s:%s" % (key, str(fields[key])))

    return "\t".join(line)

cdef bam_hdr_t * build_header(new_header):
    '''return a new header built from a dictionary in `new_header`.

    This method inserts the text field, target_name and target_len.
    '''

    lines = []

    # check if hash exists

    # create new header and copy old data
    cdef bam_hdr_t * dest

    dest = bam_hdr_init()

    # first: defined tags
    for record in VALID_HEADERS:
        if record in new_header:
            ttype = VALID_HEADER_TYPES[record]
            data = new_header[record]
            if type(data) != type(ttype()):
                raise ValueError(
                    "invalid type for record %s: %s, expected %s" %
                    (record, type(data), type(ttype())))
            if type(data) is dict:
                lines.append(build_header_line(data, record))
            else:
                for fields in new_header[record]:
                    lines.append(build_header_line(fields, record))

    # then: user tags (lower case), sorted alphabetically
    for record, data in sorted(new_header.items()):
        if record in VALID_HEADERS: continue
        if type(data) is dict:
            lines.append(build_header_line(data, record))
        else:
            for fields in new_header[record]:
                lines.append(build_header_line(fields, record))

    text = "\n".join(lines) + "\n"
    if dest.text != NULL: free( dest.text )
    dest.text = <char*>calloc(len(text), sizeof(char))
    dest.l_text = len(text)
    cdef bytes btext = text.encode('ascii')
    strncpy(dest.text, btext, dest.l_text)

    cdef bytes bseqname
    # collect targets
    if "SQ" in new_header:
        seqs = []
        for fields in new_header["SQ"]:
            try:
                seqs.append( (fields["SN"], fields["LN"] ) )
            except KeyError:
                raise KeyError( "incomplete sequence information in '%s'" % str(fields))

        dest.n_targets = len(seqs)
        dest.target_name = <char**>calloc(dest.n_targets, sizeof(char*))
        dest.target_len = <uint32_t*>calloc(dest.n_targets, sizeof(uint32_t))

        for x from 0 <= x < dest.n_targets:
            seqname, seqlen = seqs[x]
            dest.target_name[x] = <char*>calloc(
                len(seqname) + 1, sizeof(char))
            bseqname = seqname.encode('ascii')
            strncpy(dest.target_name[x], bseqname,
                    len(seqname) + 1)
            dest.target_len[x] = seqlen

    return dest


cdef class AlignmentFile:
    """
    AlignmentFile(filepath_or_object, mode=None, template=None,
    reference_names=None, reference_lengths=None, text=NULL,
    header=None, add_sq_text=False, check_header=True, check_sq=True,
    filename=None)

    A :term:`SAM`/:term:`BAM` formatted file. 

    If `filepath_or_object` is a string, the file is automatically
    opened. If `filepath_or_object` is a python File object, the
    already opened file will be used.

    If the file is opened for reading an index for a BAM file exists
    (.bai), it will be opened automatically. Without an index random
    access via :meth:`~pysam.AlignmentFile.fetch` and
    :meth:`~pysam.AlignmentFile.pileup` is disabled.

    For writing, the header of a :term:`SAM` file/:term:`BAM` file can
    be constituted from several sources (see also the samtools format
    specification):

        1. If `template` is given, the header is copied from a another
           `AlignmentFile` (`template` must be a
           :class:`~pysam.AlignmentFile`).

        2. If `header` is given, the header is built from a
           multi-level dictionary. 

        3. If `text` is given, new header text is copied from raw
           text.

        4. The names (`reference_names`) and lengths
           (`reference_lengths`) are supplied directly as lists.

    For writing a CRAM file, the filename of the reference can be 
    added through a fasta formatted file (`reference_filename`)

    By default, if a file is opened in mode 'r', it is checked
    for a valid header (`check_header` = True) and a definition of
    chromosome names (`check_sq` = True).

    Parameters
    ----------
    mode : string
        `mode` should be ``r`` for reading or ``w`` for writing. The
        default is text mode (:term:`SAM`). For binary (:term:`BAM`) I/O
        you should append ``b`` for compressed or ``u`` for uncompressed
        :term:`BAM` output.  Use ``h`` to output header information in
        text (:term:`TAM`) mode.

        If ``b`` is present, it must immediately follow ``r`` or ``w``.
        Valid modes are ``r``, ``w``, ``wh``, ``rb``, ``wb``, ``wbu`` and
        ``wb0``. For instance, to open a :term:`BAM` formatted file for
        reading, type::

           f = pysam.AlignmentFile('ex1.bam','rb')

        If mode is not specified, the method will try to auto-detect
        in the order 'rb', 'r', thus both the following should work::

            f1 = pysam.AlignmentFile('ex1.bam')
            f2 = pysam.AlignmentFile('ex1.sam')

    template : AlignmentFile
        when writing, copy  header frem `template`.

    header :  dict
        when writing, build header from a multi-level dictionary. The
        first level are the four types ('HD', 'SQ', ...). The
        second level are a list of lines, with each line being a
        list of tag-value pairs. The header is constructed first
        from all the defined fields, followed by user tags in
        alphabetical order.

    text : string
        when writing, use the string provided as the header

    reference_names : list
        see referece_lengths

    reference_lengths : list
        when writing, build header from list of chromosome names and lengths.
        By default, 'SQ' and 'LN' tags will be added to the header
        text. This option can be changed by unsetting the flag
        `add_sq_text`.

    add_sq_text : bool
        do not add 'SQ' and 'LN' tags to header. This option permits construction
        :term:`SAM` formatted files without a header.

    check_header : bool
        when reading, check if header is present (default=True)

    check_sq : bool
        when reading, check if SQ entries are present in header (default=True) 

    filename : string
        Alternative to filepath_or_object. Filename of the file
        to be opened.
    """

    def __cinit__(self, *args, **kwargs):

        self.htsfile = NULL
        self._filename = None
        self.is_bam = False
        self.is_stream = False
        self.is_cram = False
        self.is_remote = False

        if "filename" in kwargs:
            args = [kwargs["filename"]]
            del kwargs["filename"]

        self._open(*args, **kwargs)

        # allocate memory for iterator
        self.b = <bam1_t*>calloc(1, sizeof(bam1_t))

    def is_open(self):
        '''return true if htsfile has been opened.'''
        return self.htsfile != NULL

    def has_index(self):
        """return true if htsfile has an existing (and opened) index.
        """
        return self.index != NULL

    def check_index(self):
        """return True if index is present.

        Raises
        ------

        AttributeError
            if htsfile is :term:`SAM` formatted and thus has no index.

        ValueError
            if htsfile is closed or index could not be opened.
        """

        if not self.is_open():
            raise ValueError("I/O operation on closed file")
        if not self.is_bam and not self.is_cram:
            raise AttributeError(
                "AlignmentFile.mapped only available in bam files")
        if self.index == NULL:
            raise ValueError(
                "mapping information not recorded in index "
                "or index not available")
        return True

    def _open(self,
              filepath_or_object,
              mode=None,
              AlignmentFile template=None,
              reference_names=None,
              reference_lengths=None,
              reference_filename=None,
              text=None,
              header=None,
              port=None,
              add_sq_text=True,
              check_header=True,
              check_sq=True,
              filepath_index=None,
              referencenames=None,
              referencelengths=None):
        '''open a sam, bam or cram formatted file.

        If _open is called on an existing file, the current file
        will be closed and a new file will be opened.
        '''
        cdef char *cfilename
        cdef char *cindexname
        cdef char *cmode

        # for backwards compatibility:
        if referencenames is not None:
            reference_names = referencenames
        if referencelengths is not None:
            reference_lengths = referencelengths

        # read mode autodetection
        if mode is None:
            try:
                self._open(filepath_or_object,
                           'rb',
                           template=template,
                           reference_names=reference_names,
                           reference_lengths=reference_lengths,
                           reference_filename=reference_filename,
                           text=text,
                           header=header,
                           port=port,
                           check_header=check_header,
                           check_sq=check_sq,
                           filepath_index=filepath_index)
                return
            except ValueError, msg:
                pass

            self._open(filepath_or_object,
                       'r',
                       template=template,
                       reference_names=reference_names,
                       reference_lengths=reference_lengths,
                       reference_filename=reference_filename,
                       text=text,
                       header=header,
                       port=port,
                       check_header=check_header,
                       check_sq=check_sq,
                       filepath_index=filepath_index)
            return

        assert mode in ("r", "w", "rb", "wb", "wh",
                        "wbu", "rU", "wb0",
                        "rc", "wc"), \
            "invalid file opening mode `%s`" % mode

        # close a previously opened file
        if self.htsfile != NULL:
            self.close()

        # check if we are working with a File object
        if hasattr(filepath_or_object, "fileno"):
            filename = filepath_or_object.name
            if filepath_or_object.closed:
                raise ValueError('I/O operation on closed file')
        else:
            filename = filepath_or_object

        # for htslib, wbu seems to not work
        if mode == "wbu":
            mode = "wb0"

        cdef bytes bmode = mode.encode('ascii')
        self._filename = filename = encode_filename(filename)

        # FIXME: Use htsFormat when it is available
        self.is_bam = len(mode) > 1 and mode[1] == 'b'
        self.is_cram = len(mode) > 1 and mode[1] == 'c'
        self.is_stream = filename == b"-"
        self.is_remote = filename.startswith(b"http:") or \
                         filename.startswith(b"ftp:")

        cdef char * ctext
        cdef hFILE * fp
        ctext = NULL

        if mode[0] == 'w':
            # open file for writing

            # header structure (used for writing)
            if template:
                self.header = bam_hdr_dup(template.header)
            elif header:
                self.header = build_header(header)
            else:
                # build header from a target names and lengths
                assert reference_names and reference_lengths, \
                    ("either supply options `template`, `header` "
                     "or  both `reference_names` and `reference_lengths` "
                     "for writing")
                assert len(reference_names) == len(reference_lengths), \
                    "unequal names and lengths of reference sequences"

                # allocate and fill header
                reference_names = [force_bytes(ref) for ref in reference_names]
                self.header = bam_hdr_init()
                self.header.n_targets = len(reference_names)
                n = 0
                for x in reference_names:
                    n += len(x) + 1
                self.header.target_name = <char**>calloc(
                    n, sizeof(char*))
                self.header.target_len = <uint32_t*>calloc(
                    n, sizeof(uint32_t))
                for x from 0 <= x < self.header.n_targets:
                    self.header.target_len[x] = reference_lengths[x]
                    name = reference_names[x]
                    self.header.target_name[x] = <char*>calloc(
                        len(name) + 1, sizeof(char))
                    strncpy(self.header.target_name[x], name, len(name))

                # Optionally, if there is no text, add a SAM
                # compatible header to output file.
                if text is None and add_sq_text:
                    text = []
                    for x from 0 <= x < self.header.n_targets:
                        text.append("@SQ\tSN:%s\tLN:%s\n" % \
                                    (force_str(reference_names[x]), 
                                     reference_lengths[x]))
                    text = ''.join(text)

                if text is not None:
                    # copy without \0
                    text = force_bytes(text)
                    ctext = text
                    self.header.l_text = strlen(ctext)
                    self.header.text = <char*>calloc(
                        strlen(ctext), sizeof(char))
                    memcpy(self.header.text, ctext, strlen(ctext))

            # open file (hts_open is synonym with sam_open)
            cfilename, cmode = filename, bmode
            if hasattr(filepath_or_object, "fileno"):
                fp = hdopen(filepath_or_object.fileno(), cmode)
                with nogil:
                    self.htsfile = hts_hopen(fp, cfilename, cmode)
            else:
                with nogil:
                    self.htsfile = hts_open(cfilename, cmode)

            # set filename with reference sequences. If no filename
            # is given, the CRAM reference arrays will be built from
            # the @SQ header in the header
            if self.is_cram and reference_filename:
                # note that fn_aux takes ownership, so create
                # a copy
                fn = encode_filename(reference_filename)
                self.htsfile.fn_aux = strdup(fn)

            # write header to htsfile
            if self.is_bam or self.is_cram or "h" in mode:
                with nogil:
                    sam_hdr_write(self.htsfile, self.header)

        elif mode[0] == "r":
            # open file for reading
            if (filename != b"-"
                and not self.is_remote
                and not os.path.exists(filename)):
                raise IOError("file `%s` not found" % filename)

            # open file (hts_open is synonym with sam_open)
            cfilename, cmode = filename, bmode
            if hasattr(filepath_or_object, "fileno"):
                fp = hdopen(filepath_or_object.fileno(), cmode)
                with nogil:
                    self.htsfile = hts_hopen(fp, cfilename, cmode)
            else:
                with nogil:
                    self.htsfile = hts_open(cfilename, cmode)

            if self.htsfile == NULL:
                raise ValueError(
                    "could not open file (mode='%s') - "
                    "is it SAM/BAM format?" % mode)

            # bam files require a valid header
            if self.is_bam or self.is_cram:
                with nogil:
                    self.header = sam_hdr_read(self.htsfile)
                if self.header == NULL:
                    raise ValueError(
                        "file does not have valid header (mode='%s') "
                        "- is it BAM format?" % mode )
            else:
                # in sam files it is optional (htsfile full of
                # unmapped reads)
                if check_header:
                    with nogil:
                        self.header = sam_hdr_read(self.htsfile)
                    if self.header == NULL:
                        raise ValueError(
                            "file does not have valid header (mode='%s') "
                            "- is it SAM format?" % mode )
                    # self.header.ignore_sam_err = True

            # disabled for autodetection to work needs to be disabled
            # so that reading from sam-files without headers works
            if check_sq and self.header.n_targets == 0:
                raise ValueError(
                    ("file header is empty (mode='%s') - "
                     "is it SAM/BAM format?") % mode)

        if self.htsfile == NULL:
            raise IOError("could not open file `%s`" % filename )

        # check for index and open if present
        cdef int format_index = -1
        if self.is_bam:
            format_index = HTS_FMT_BAI
        elif self.is_cram:
            format_index = HTS_FMT_CRAI

        if mode[0] == "r" and (self.is_bam or self.is_cram):

            # open index for remote files
            if self.is_remote and not filepath_index:
                cfilename = filename

                with nogil:
                    self.index = hts_idx_load(cfilename, format_index)
                if self.index == NULL:
                    warnings.warn(
                        "unable to open remote index for '%s'" % cfilename)
            else:
<<<<<<< HEAD
                has_index = True
                if filepath_index:
                    if not os.path.exists(filepath_index):
                        warnings.warn(
                            "unable to open index at %s" % cfilename)
                        self.index = NULL
                        has_index = False
=======
                if self.is_bam \
                   and not os.path.exists(filename + b".bai") \
                   and not os.path.exists(filename[:-4] + b".bai"):
                    self.index = NULL
                elif self.is_cram \
                     and not os.path.exists(filename + b".crai") \
                     and not os.path.exists(filename[:-5] + b".crai"):
                    self.index = NULL
>>>>>>> 01944a40
                else:
                    cfilename = filename
                    if self.is_bam \
                            and not os.path.exists(filename + b".bai") \
                            and not os.path.exists(filename[:-4] + b".bai"):
                        self.index = NULL
                        has_index = False
                    elif self.is_cram \
                            and not os.path.exists(filename + b".crai") \
                            and not os.path.exists(filename[:-4] + b".crai"):
                        self.index = NULL
                        has_index = False

                if has_index:
                    # returns NULL if there is no index or index could
                    # not be opened
                    if filepath_index:
                        cindexname = filepath_index
                        with nogil:
                            self.index = sam_index_load2(self.htsfile,
                                                         cfilename,
                                                         cindexname)

                    else:
                        with nogil:
                            self.index = sam_index_load(self.htsfile,
                                                        cfilename)
                    if self.index == NULL:
                        raise IOError(
                            "error while opening index for '%s'" %
                            filename)

            # save start of data section
            if not self.is_stream:
                self.start_offset = self.tell()

    def get_tid(self, reference):
        """
        return the numerical :term:`tid` corresponding to
        :term:`reference`

        returns -1 if reference is not known.
        """
        if not self.is_open():
            raise ValueError("I/O operation on closed file")
        reference = force_bytes(reference)
        return bam_name2id(self.header, reference)

    def get_reference_name(self, tid):
        """
        return :term:`reference` name corresponding to numerical :term:`tid`
        """
        if not self.is_open():
            raise ValueError("I/O operation on closed file")
        if not 0 <= tid < self.header.n_targets:
            raise ValueError("reference_id %i out of range 0<=tid<%i" % 
                             (tid, self.header.n_targets))
        return charptr_to_str(self.header.target_name[tid])

    def reset(self):
        """reset file position to beginning of file just after
        the header.

        Returns
        -------

        The file position after moving the file pointer.

        """
        return self.seek(self.start_offset, 0)

    def seek(self, uint64_t offset, int where=0):
        """move file pointer to position `offset`, see
        :meth:`pysam.AlignmentFile.tell`.

        Parameters
        ----------
        
        offset : int

        position of the read/write pointer within the file.

        where : int
    
        optional and defaults to 0 which means absolute file
        positioning, other values are 1 which means seek relative to
        the current position and 2 means seek relative to the file's
        end.
        
        Returns
        -------
        
        the file position after moving the file pointer

        """

        if not self.is_open():
            raise ValueError("I/O operation on closed file")
        if not self.is_bam:
            raise NotImplementedError(
                "seek only available in bam files")
        if self.is_stream:
            raise OSError("seek no available in streams")

        cdef uint64_t pos
        with nogil:
            pos = bgzf_seek(hts_get_bgzfp(self.htsfile), offset, where)
        return pos

    def tell(self):
        """
        return current file position.
        """
        if not self.is_open():
            raise ValueError("I/O operation on closed file")
        if not (self.is_bam or self.is_cram):
            raise NotImplementedError(
                "seek only available in bam files")

        cdef uint64_t pos
        with nogil:
            pos = bgzf_tell(hts_get_bgzfp(self.htsfile))
        return pos

    def parse_region(self,
                     reference=None,
                     start=None,
                     end=None,
                     region=None,
                     tid=None):
        """parse alternative ways to specify a genomic region. A region can
        either be specified by :term:`reference`, `start` and
        `end`. `start` and `end` denote 0-based, half-open
        intervals.

        Alternatively, a samtools :term:`region` string can be
        supplied.
        
        If any of the coordinates are missing they will be replaced by the
        minimum (`start`) or maximum (`end`) coordinate.

        Note that region strings are 1-based, while `start` and `end` denote
        an interval in python coordinates.

        Returns
        -------
        
        tuple :  a tuple of `flag`, :term:`tid`, `start` and `end`. The
        flag indicates whether no coordinates were supplied and the
        genomic region is the complete genomic space.

        Raises
        ------
        
        ValueError
           for invalid or out of bounds regions.

        """
        cdef int rtid
        cdef long long rstart
        cdef long long rend

        rtid = -1
        rstart = 0
        rend = MAX_POS
        if start != None:
            try:
                rstart = start
            except OverflowError:
                raise ValueError('start out of range (%i)' % start)

        if end != None:
            try:
                rend = end
            except OverflowError:
                raise ValueError('end out of range (%i)' % end)

        if region:
            region = force_str(region)
            parts = re.split("[:-]", region)
            reference = parts[0]
            if len(parts) >= 2:
                rstart = int(parts[1]) - 1
            if len(parts) >= 3:
                rend = int(parts[2])

        if not reference:
            return 0, 0, 0, 0

        if tid is not None:
            rtid = tid
        else:
            rtid = self.gettid(reference)

        if rtid < 0:
            raise ValueError(
                "invalid reference `%s`" % reference)
        if rstart > rend:
            raise ValueError(
                'invalid coordinates: start (%i) > end (%i)' % (rstart, rend))
        if not 0 <= rstart < MAX_POS:
            raise ValueError('start out of range (%i)' % rstart)
        if not 0 <= rend <= MAX_POS:
            raise ValueError('end out of range (%i)' % rend)

        return 1, rtid, rstart, rend

    def fetch(self,
              reference=None,
              start=None,
              end=None,
              region=None,
              tid=None,
              until_eof=False,
              multiple_iterators=False):
        """fetch reads aligned in a :term:`region`. 

        See :meth:`AlignmentFile.parse_region` for more information
        on genomic regions.

        Without a `reference` or `region` all mapped reads in the file
        will be fetched. The reads will be returned ordered by reference
        sequence, which will not necessarily be the order within the
        file. This mode of iteration still requires an index. If there is
        no index, use `until_eof=True`.

        If only `reference` is set, all reads aligned to `reference`
        will be fetched.

        Note that a :term:`SAM` file does not allow random access. If
        `region` or `reference` are given, an exception is raised.

        :class:`~pysam.FastaFile`
        :class:`~pysam.IteratorRow`
        :class:`~pysam.IteratorRow`
        :class:`~IteratorRow`
        :class:`IteratorRow`

        Parameters
        ----------
        
        until_eof : bool

           If `until_eof` is True, all reads from the current file
           position will be returned in order as they are within the
           file. Using this option will also fetch unmapped reads.

        multiple_iterators : bool
           
           If `multiple_iterators` is True (default) multiple
           iterators on the same file can be used at the same time. The
           iterator returned will receive its own copy of a filehandle to
           the file effectively re-opening the file. Re-opening a file
           creates some overhead, so beware.

        Returns
        -------

        An iterator over a collection of reads.

        Raises
        ------

        ValueError
            if the genomic coordinates are out of range or invalid or the
            file does not permit random access to genomic coordinates.

        """
        cdef int rtid, rstart, rend, has_coord

        if not self.is_open():
            raise ValueError( "I/O operation on closed file" )

        has_coord, rtid, rstart, rend = self.parse_region(
            reference,
            start,
            end,
            region,
            tid)

        # Turn of re-opening if htsfile is a stream
        if self.is_stream:
            multiple_iterators = False

        if self.is_bam or self.is_cram:
            if not until_eof and not self.is_remote:
                if not self.has_index():
                    raise ValueError(
                        "fetch called on bamfile without index")

            if has_coord:
                return IteratorRowRegion(
                    self, rtid, rstart, rend, 
                    multiple_iterators=multiple_iterators)
            else:
                if until_eof:
                    return IteratorRowAll(
                        self,
                        multiple_iterators=multiple_iterators)
                else:
                    # AH: check - reason why no multiple_iterators for
                    # AllRefs?
                    return IteratorRowAllRefs(
                        self,
                        multiple_iterators=multiple_iterators)
        else:
            if has_coord:
                raise ValueError(
                    "fetching by region is not available for sam files")

            if self.header == NULL:
                raise ValueError(
                    "fetch called for htsfile without header")

            # check if targets are defined
            # give warning, sam_read1 segfaults
            if self.header.n_targets == 0:
                warnings.warn("fetch called for htsfile without header")
                
            return IteratorRowAll(self,
                                  multiple_iterators=multiple_iterators)

    def head(self, n, multiple_iterators=True):
        '''return an iterator over the first n alignments. 

        This iterator is is useful for inspecting the bam-file.

        Parameters
        ----------

        multiple_iterators : bool
        
            is set to True by default in order to
            avoid changing the current file position.
        
        Returns
        -------
        
        an iterator over a collection of reads
        
        '''
        return IteratorRowHead(self, n,
                               multiple_iterators=multiple_iterators)

    def mate(self, AlignedSegment read):
        '''return the mate of :class:`~pysam.AlignedSegment` `read`.

        .. note::

            Calling this method will change the file position.
            This might interfere with any iterators that have
            not re-opened the file.

        .. note::
  
           This method is too slow for high-throughput processing.
           If a read needs to be processed with its mate, work
           from a read name sorted file or, better, cache reads.

        Returns
        -------
        
        :class:`~pysam.AlignedSegment` : the mate

        Raises
        ------

        ValueError
            if the read is unpaired or the mate is unmapped

        '''
        cdef uint32_t flag = read._delegate.core.flag

        if flag & BAM_FPAIRED == 0:
            raise ValueError("read %s: is unpaired" %
                             (read.query_name))
        if flag & BAM_FMUNMAP != 0:
            raise ValueError("mate %s: is unmapped" %
                             (read.query_name))

        # xor flags to get the other mate
        cdef int x = BAM_FREAD1 + BAM_FREAD2
        flag = (flag ^ x) & x

        # Make sure to use a separate file to jump around
        # to mate as otherwise the original file position
        # will be lost
        # The following code is not using the C API and
        # could thus be made much quicker, for example
        # by using tell and seek.
        for mate in self.fetch(
                read._delegate.core.mpos,
                read._delegate.core.mpos + 1,
                tid=read._delegate.core.mtid,
                multiple_iterators=True):
            if mate.flag & flag != 0 and \
               mate.query_name == read.query_name:
                break
        else:
            raise ValueError("mate not found")

        return mate

    def pileup(self,
               reference=None,
               start=None,
               end=None,
               region=None,
               **kwargs):
        """perform a :term:`pileup` within a :term:`region`. The region is
        specified by :term:`reference`, 'start' and 'end' (using
        0-based indexing).  Alternatively, a samtools 'region' string
        can be supplied.

        Without 'reference' or 'region' all reads will be used for the
        pileup. The reads will be returned ordered by
        :term:`reference` sequence, which will not necessarily be the
        order within the file.

        Note that :term:`SAM` formatted files do not allow random
        access.  In these files, if a 'region' or 'reference' are
        given an exception is raised.

        .. note::

            'all' reads which overlap the region are returned. The
            first base returned will be the first base of the first
            read 'not' necessarily the first base of the region used
            in the query.

        Parameters
        ----------

        stepper : string
           The stepper controlls how the iterator advances.
           Possible options for the stepper are

           ``all``
              skip reads in which any of the following flags are set:
              BAM_FUNMAP, BAM_FSECONDARY, BAM_FQCFAIL, BAM_FDUP

           ``nofilter``
              uses every single read

           ``samtools``
              same filter and read processing as in :term:`csamtools`
              pileup. This requires a 'fastafile' to be given.


        fastafile : :class:`~pysam.FastaFile` object.

           This is required for some of the steppers.

        max_depth : int
           Maximum read depth permitted. The default limit is '8000'.

        truncate : bool

           By default, the samtools pileup engine outputs all reads
           overlapping a region. If truncate is True and a region is
           given, only columns in the exact region specificied are
           returned.

        Returns
        -------

        an iterator over genomic positions.

        """
        cdef int rtid, rstart, rend, has_coord

        if not self.is_open():
            raise ValueError("I/O operation on closed file")

        has_coord, rtid, rstart, rend = self.parse_region(
            reference, start, end, region)

        if self.is_bam or self.is_cram:
            if not self.has_index():
                raise ValueError("no index available for pileup")

            if has_coord:
                return IteratorColumnRegion(self,
                                            tid=rtid,
                                            start=rstart,
                                            end=rend,
                                            **kwargs )
            else:
                return IteratorColumnAllRefs(self, **kwargs )

        else:
            raise NotImplementedError(
                "pileup of samfiles not implemented yet")

    def count(self,
              reference=None,
              start=None,
              end=None,
              region=None,
              until_eof=False):
        '''
        count the number of reads in :term:`region`

        The region is specified by :term:`reference`, `start` and
        `end`. Alternatively, a :term:`samtools` :term:`region` string
        can be supplied.

        Note that a :term:`SAM` file does not allow random access and if 
        `region` or `reference` are given, an exception is raised.

        Parameters
        ----------
        
        reference : string
            reference_name of the genomic region (chromosome)

        start : int
            start of the genomic region

        end : int
            end of the genomic region

        until_eof : bool
            count until the end of the file, possibly including 
            unmapped reads as well.

        Raises
        ------

        ValueError
            if the genomic coordinates are out of range or invalid.

        '''
        cdef AlignedSegment read
        cdef long counter = 0

        if not self.is_open():
            raise ValueError( "I/O operation on closed file" )

        for read in self.fetch(reference=reference,
                               start=start,
                               end=end,
                               region=region,
                               until_eof=until_eof):
            counter += 1

        return counter

    @cython.boundscheck(False)  # we do manual bounds checking
    def count_coverage(self, 
                       reference=None,
                       start=None,
                       end=None,
                       region=None,
                       quality_threshold=15,
                       read_callback='all'):
        """count the coverage of genomic positions by reads in :term:`region`.

        The region is specified by :term:`reference`, `start` and
        `end`. Alternatively, a :term:`samtools` :term:`region` string
        can be supplied. The coverage is computed per-base [ACGT].

        Parameters
        ----------
        
        reference : string
            reference_name of the genomic region (chromosome)

        start : int
            start of the genomic region

        end : int
            end of the genomic region

        region : int
            a region string.

        quality_threshold : int
            quality_threshold is the minimum quality score (in phred) a
            base has to reach to be counted. 

        read_callback: string or function

            select a call-back to ignore reads when counting. It can
            be either a string with the following values:

            ``all``
                skip reads in which any of the following
                flags are set: BAM_FUNMAP, BAM_FSECONDARY, BAM_FQCFAIL,
                BAM_FDUP

            ``nofilter``
                uses every single read

            Alternatively, `read_callback` can be a function
            ``check_read(read)`` that should return True only for
            those reads that shall be included in the counting.

        Raises
        ------

        ValueError
            if the genomic coordinates are out of range or invalid.

        Returns
        -------

        four array.arrays of the same length in order A C G T : tuple

        """
        
        cdef int _start = start
        cdef int _stop = end
        cdef int length = _stop - _start
        cdef c_array.array int_array_template = array.array('L', [])
        cdef c_array.array count_a
        cdef c_array.array count_c
        cdef c_array.array count_g
        cdef c_array.array count_t
        count_a = c_array.clone(int_array_template, length, zero=True)
        count_c = c_array.clone(int_array_template, length, zero=True)
        count_g = c_array.clone(int_array_template, length, zero=True)
        count_t = c_array.clone(int_array_template, length, zero=True)

        cdef AlignedSegment read
        cdef cython.str seq
        cdef c_array.array quality
        cdef int qpos
        cdef int refpos
        cdef int c = 0
        cdef int filter_method = 0
        if read_callback == "all":
            filter_method = 1
        elif read_callback == "nofilter":
            filter_method = 2
    
        cdef int _threshold = quality_threshold
        for read in self.fetch(reference=reference,
                               start=start,
                               end=end,
                               region=region):
            # apply filter
            if filter_method == 1:
                # filter = "all"
                if (read.flag & (0x4 | 0x100 | 0x200 | 0x400)):
                    continue
            elif filter_method == 2:
                # filter = "nofilter"
                pass
            else:
                if not read_callback(read):
                    continue

            # count
            seq = read.seq
            quality = read.query_qualities
            for qpos, refpos in read.get_aligned_pairs(True):
                if qpos is not None and refpos is not None and \
                   _start <= refpos < _stop:
                    if quality[qpos] >= quality_threshold:
                        if seq[qpos] == 'A':
                            count_a.data.as_ulongs[refpos - _start] += 1
                        if seq[qpos] == 'C':
                            count_c.data.as_ulongs[refpos - _start] += 1
                        if seq[qpos] == 'G':
                            count_g.data.as_ulongs[refpos - _start] += 1
                        if seq[qpos] == 'T':
                            count_t.data.as_ulongs[refpos - _start] += 1

        return count_a, count_c, count_g, count_t

    def close(self):
        '''
        closes the :class:`pysam.AlignmentFile`.'''
        if self.htsfile != NULL:
            hts_close(self.htsfile)
            hts_idx_destroy(self.index);
            self.htsfile = NULL

    def __dealloc__(self):
        # remember: dealloc cannot call other methods
        # note: no doc string
        # note: __del__ is not called.

        # FIXME[kbj]: isn't self.close a method?  I've been duplicating
        # close within __dealloc__ (see BCFFile.__dealloc__).  Not a pretty
        # solution and perhaps unnecessary given that calling self.close has
        # been working for years.
        # AH: I have removed the call to close. Even though it is working,
        # it seems to be dangerous according to the documentation as the
        # object be partially deconstructed already.
        if self.htsfile != NULL:
            hts_close(self.htsfile)
            hts_idx_destroy(self.index);
            self.htsfile = NULL

        bam_destroy1(self.b)
        if self.header != NULL:
            bam_hdr_destroy(self.header)
            
    cpdef int write(self, AlignedSegment read) except -1:
        '''
        write a single :class:`pysam.AlignedSegment` to disk.

        Raises
        ------
        ValueError
            if the writing failed

        Returns
        -------
            
        int : the number of bytes written. If the file is closed,
              this will be 0.
        '''
        if not self.is_open():
            return 0

        cdef int ret

        with nogil:
            ret = sam_write1(self.htsfile,
                             self.header,
                             read._delegate)

        # kbj: Still need to raise an exception with except -1. Otherwise
        #      when ret == -1 we get a "SystemError: error return without
        #      exception set".
        if ret < 0:
            raise ValueError('sam write failed')

        return ret

    # context manager interface
    def __enter__(self):
        return self

    def __exit__(self, exc_type, exc_value, traceback):
        self.close()
        return False

    ###############################################################
    ###############################################################
    ###############################################################
    ## properties
    ###############################################################
    property closed:
        """bool indicating the current state of the file object. 
        This is a read-only attribute; the close() method changes the value. 
        """
        def __get__(self):
            return not self.is_open()

    property filename:
        """filename associated with this object. This is a read-only attribute."""
        def __get__(self):
            return self._filename

    property nreferences:
        """"int with the number of :term:`reference` sequences in the file.
        This is a read-only attribute."""
        def __get__(self):
            if not self.is_open():
                raise ValueError("I/O operation on closed file")
            return self.header.n_targets

    property references:
        """tuple with the names of :term:`reference` sequences. This is a 
        read-only attribute"""
        def __get__(self):
            if not self.is_open(): raise ValueError( "I/O operation on closed file" )
            t = []
            for x from 0 <= x < self.header.n_targets:
                t.append(charptr_to_str(self.header.target_name[x]))
            return tuple(t)

    property lengths:
        """tuple of the lengths of the :term:`reference` sequences. This is a
        read-only attribute. The lengths are in the same order as
        :attr:`pysam.AlignmentFile.references`

        """
        def __get__(self):
            if not self.is_open():
                raise ValueError("I/O operation on closed file")
            t = []
            for x from 0 <= x < self.header.n_targets:
                t.append(self.header.target_len[x])
            return tuple(t)

    property mapped:
        """int with total number of mapped alignments according to the
        statistics recorded in the index. This is a read-only
        attribute.
        """
        def __get__(self):
            self.check_index()
            cdef int tid
            cdef uint64_t total = 0
            cdef uint64_t mapped, unmapped
            for tid from 0 <= tid < self.header.n_targets:
                with nogil:
                    hts_idx_get_stat(self.index, tid, &mapped, &unmapped)
                total += mapped
            return total

    property unmapped:
        """int with total number of unmapped reads according to the statistics
        recorded in the index. This number of reads includes the number of reads
        without coordinates. This is a read-only attribute.
        """
        def __get__(self):
            self.check_index()
            cdef int tid
            cdef uint64_t total = hts_idx_get_n_no_coor(self.index)
            cdef uint64_t mapped, unmapped
            for tid from 0 <= tid < self.header.n_targets:
                with nogil:
                    hts_idx_get_stat(self.index, tid, &mapped, &unmapped)
                total += unmapped
            return total

    property nocoordinate:
        """int with total number of reads without coordinates according to the
        statistics recorded in the index. This is a read-only attribute.
        """
        def __get__(self):
            self.check_index()
            cdef uint64_t n
            with nogil:
                n = hts_idx_get_n_no_coor(self.index)
            return n

    property text:
        '''string with the full contents of the :term:`sam file` header as a
        string. 

        This is a read-only attribute.
        
        See :attr:`pysam.AlignmentFile.header` to get a parsed
        representation of the header.
        '''
        def __get__(self):
            if not self.is_open():
                raise ValueError( "I/O operation on closed file" )
            return from_string_and_size(self.header.text, self.header.l_text)

    property header:
        """two-level dictionay with header information from the file. 
        
        This is a read-only attribute.

        The first level contains the record (``HD``, ``SQ``, etc) and
        the second level contains the fields (``VN``, ``LN``, etc).
        
        The parser is validating and will raise an AssertionError if
        if encounters any record or field tags that are not part of
        the SAM specification. Use the
        :attr:`pysam.AlignmentFile.text` attribute to get the unparsed
        header.

        The parsing follows the SAM format specification with the
        exception of the ``CL`` field. This option will consume the
        rest of a header line irrespective of any additional fields.
        This behaviour has been added to accommodate command line
        options that contain characters that are not valid field
        separators.

        """
        def __get__(self):
            if not self.is_open():
                raise ValueError( "I/O operation on closed file" )

            result = {}
            
            if self.header.text != NULL:
                # convert to python string (note: call self.text to
                # create 0-terminated string)
                t = self.text
                for line in t.split("\n"):
                    if not line.strip(): continue
                    assert line.startswith("@"), \
                        "header line without '@': '%s'" % line
                    fields = line[1:].split("\t")
                    record = fields[0]
                    assert record in VALID_HEADER_TYPES, \
                        "header line with invalid type '%s': '%s'" % (record, line)

                    # treat comments
                    if record == "CO":
                        if record not in result:
                            result[record] = []
                        result[record].append("\t".join( fields[1:]))
                        continue
                    # the following is clumsy as generators do not work?
                    x = {}

                    for idx, field in enumerate(fields[1:]):
                        if ":" not in field: 
                            raise ValueError("malformatted header: no ':' in field" )
                        key, value = field.split(":", 1)
                        if key in ("CL",):
                            # special treatment for command line
                            # statements (CL). These might contain
                            # characters that are non-conformant with
                            # the valid field separators in the SAM
                            # header. Thus, in contravention to the
                            # SAM API, consume the rest of the line.
                            key, value = "\t".join(fields[idx+1:]).split(":", 1)
                            x[key] = KNOWN_HEADER_FIELDS[record][key](value)
                            break

                        # interpret type of known header record tags, default to str
                        x[key] = KNOWN_HEADER_FIELDS[record].get(key, str)(value)

                    if VALID_HEADER_TYPES[record] == dict:
                        if record in result:
                            raise ValueError(
                                "multiple '%s' lines are not permitted" % record)

                        result[record] = x
                    elif VALID_HEADER_TYPES[record] == list:
                        if record not in result: result[record] = []
                        result[record].append(x)

                # if there are no SQ lines in the header, add the
                # reference names from the information in the bam
                # file.
                #
                # Background: c-samtools keeps the textual part of the
                # header separate from the list of reference names and
                # lengths. Thus, if a header contains only SQ lines,
                # the SQ information is not part of the textual header
                # and thus are missing from the output. See issue 84.
                if "SQ" not in result:
                    sq = []
                    for ref, length in zip(self.references, self.lengths):
                        sq.append({'LN': length, 'SN': ref })
                    result["SQ"] = sq

            return result

    ###############################################################
    ## file-object like iterator access
    ## note: concurrent access will cause errors (see IteratorRow
    ## and multiple_iterators)
    ## Possible solutions: deprecate or open new file handle
    def __iter__(self):
        if not self.is_open():
            raise ValueError("I/O operation on closed file")

        if not self.is_bam and self.header.n_targets == 0:
            raise NotImplementedError(
                "can not iterate over samfile without header")
        return self

    cdef bam1_t * getCurrent( self ):
        return self.b

    cdef int cnext(self):
        '''
        cversion of iterator. Used by :class:`pysam.AlignmentFile.IteratorColumn`.
        '''
        cdef int ret
        with nogil:
            ret = sam_read1(self.htsfile,
                            self.header,
                            self.b)
        return ret

    def __next__(self):
        cdef int ret = self.cnext()
        if (ret >= 0):
            return makeAlignedSegment(self.b, self)
        elif ret == -2:
            raise IOError('truncated file')
        else:
            raise StopIteration
            
    # Compatibility functions for pysam < 0.8.3
    def gettid(self, reference):
        return self.get_tid(reference)
        
    def getrname(self, tid):
        return self.get_reference_name(tid)


cdef class IteratorRow:
    '''abstract base class for iterators over mapped reads.

    Various iterators implement different behaviours for wrapping around
    contig boundaries. Examples include:

    :class:`pysam.IteratorRowRegion`
        iterate within a single contig and a defined region.

    :class:`pysam.IteratorRowAll`
        iterate until EOF. This iterator will also include unmapped reads.

    :class:`pysam.IteratorRowAllRefs`
        iterate over all reads in all reference sequences.

    The method :meth:`AlignmentFile.fetch` returns an IteratorRow.

    .. note::

        It is usually not necessary to create an object of this class
        explicitly. It is returned as a result of call to a
        :meth:`AlignmentFile.fetch`.

    '''

    def __init__(self, AlignmentFile samfile, int multiple_iterators=False):
        cdef char *cfilename
        
        if not samfile.is_open():
            raise ValueError("I/O operation on closed file")

        # makes sure that samfile stays alive as long as the
        # iterator is alive
        self.samfile = samfile

        # reopen the file - note that this makes the iterator
        # slow and causes pileup to slow down significantly.
        if multiple_iterators:
            cfilename = samfile._filename
            with nogil:
                self.htsfile = hts_open(cfilename, 'r')
            assert self.htsfile != NULL
            # read header - required for accurate positioning
            # could a tell/seek work?
            with nogil:
                self.header = sam_hdr_read(self.htsfile)
            assert self.header != NULL
            self.owns_samfile = True
        else:
            self.htsfile = self.samfile.htsfile
            self.owns_samfile = False
            self.header = self.samfile.header

        self.retval = 0

        self.b = bam_init1()

    def __dealloc__(self):
        bam_destroy1(self.b)
        if self.owns_samfile:
            hts_close(self.htsfile)
            bam_hdr_destroy(self.header)


cdef class IteratorRowRegion(IteratorRow):
    """*(AlignmentFile samfile, int tid, int beg, int end,
    int multiple_iterators=False)*

    iterate over mapped reads in a region.

    .. note::

        It is usually not necessary to create an object of this class
        explicitly. It is returned as a result of call to a
        :meth:`AlignmentFile.fetch`.

    """

    def __init__(self, AlignmentFile samfile,
                 int tid, int beg, int end,
                 int multiple_iterators=False):

        IteratorRow.__init__(self, samfile,
                             multiple_iterators=multiple_iterators)

        if not samfile.has_index():
            raise ValueError("no index available for iteration")

        with nogil:
            self.iter = sam_itr_queryi(
                self.samfile.index,
                tid,
                beg,
                end)
    
    def __iter__(self):
        return self

    cdef bam1_t * getCurrent(self):
        return self.b

    cdef int cnext(self):
        '''cversion of iterator. Used by IteratorColumn'''
        with nogil:
            self.retval = hts_itr_next(hts_get_bgzfp(self.htsfile),
                                       self.iter,
                                       self.b,
                                       self.htsfile)

    def __next__(self):
        self.cnext()
        if self.retval >= 0:
            return makeAlignedSegment(self.b, self.samfile)
        elif self.retval == -2:
            # Note: it is currently not the case that hts_iter_next
            # returns -2 for a truncated file.
            # See https://github.com/pysam-developers/pysam/pull/50#issuecomment-64928625
            raise IOError('truncated file')
        else:
            raise StopIteration

    def __dealloc__(self):
        hts_itr_destroy(self.iter)


cdef class IteratorRowHead(IteratorRow):
    """*(AlignmentFile samfile, n, int multiple_iterators=False)*

    iterate over first n reads in `samfile`

    .. note::
        It is usually not necessary to create an object of this class
        explicitly. It is returned as a result of call to a
        :meth:`AlignmentFile.head`.

    """

    def __init__(self, AlignmentFile samfile, int n,
                 int multiple_iterators=False):

        IteratorRow.__init__(self, samfile,
                             multiple_iterators=multiple_iterators)

        self.max_rows = n
        self.current_row = 0

    def __iter__(self):
        return self

    cdef bam1_t * getCurrent( self ):
        return self.b

    cdef int cnext(self):
        '''cversion of iterator. Used by IteratorColumn'''
        cdef int ret
        with nogil:
            ret = sam_read1(self.htsfile,
                            self.samfile.header,
                            self.b)
        return ret

    def __next__(self):
        if self.current_row >= self.max_rows:
            raise StopIteration

        cdef int ret = self.cnext()
        if ret >= 0:
            self.current_row += 1
            return makeAlignedSegment(self.b, self.samfile)
        elif ret == -2:
            raise IOError('truncated file')
        else:
            raise StopIteration


cdef class IteratorRowAll(IteratorRow):
    """*(AlignmentFile samfile, int multiple_iterators=False)*

    iterate over all reads in `samfile`

    .. note::

        It is usually not necessary to create an object of this class
        explicitly. It is returned as a result of call to a
        :meth:`AlignmentFile.fetch`.

    """

    def __init__(self, AlignmentFile samfile,
                 int multiple_iterators=False):

        IteratorRow.__init__(self, samfile,
                             multiple_iterators=multiple_iterators)

    def __iter__(self):
        return self

    cdef bam1_t * getCurrent( self ):
        return self.b

    cdef int cnext(self):
        '''cversion of iterator. Used by IteratorColumn'''
        cdef int ret
        with nogil:
            ret = sam_read1(self.htsfile,
                            self.samfile.header,
                            self.b)
        return ret

    def __next__(self):
        cdef int ret = self.cnext()
        if ret >= 0:
            return makeAlignedSegment(self.b, self.samfile)
        elif ret == -2:
            raise IOError('truncated file')
        else:
            raise StopIteration


cdef class IteratorRowAllRefs(IteratorRow):
    """iterates over all mapped reads by chaining iterators over each
    reference

    .. note::
        It is usually not necessary to create an object of this class
        explicitly. It is returned as a result of call to a
        :meth:`AlignmentFile.fetch`.

    """

    def __init__(self, AlignmentFile samfile,
                 multiple_iterators=False):

        IteratorRow.__init__(self, samfile,
                             multiple_iterators=multiple_iterators)

        if not samfile.has_index():
            raise ValueError("no index available for fetch")

        self.tid = -1

    def nextiter(self):
        # get a new iterator for a chromosome. The file
        # will not be re-opened.
        self.rowiter = IteratorRowRegion(self.samfile,
                                         self.tid,
                                         0,
                                         1<<29)
        # set htsfile and header of the rowiter
        # to the values in this iterator to reflect multiple_iterators
        self.rowiter.htsfile = self.htsfile
        self.rowiter.header = self.header

        # make sure the iterator understand that IteratorRowAllRefs
        # has ownership
        self.rowiter.owns_samfile = False

    def __iter__(self):
        return self

    def __next__(self):
        # Create an initial iterator
        if self.tid == -1:
            if not self.samfile.nreferences:
                raise StopIteration
            self.tid = 0
            self.nextiter()

        while 1:
            self.rowiter.cnext()

            # If current iterator is not exhausted, return aligned read
            if self.rowiter.retval > 0:
                return makeAlignedSegment(self.rowiter.b, self.samfile)

            self.tid += 1

            # Otherwise, proceed to next reference or stop
            if self.tid < self.samfile.nreferences:
                self.nextiter()
            else:
                raise StopIteration


cdef class IteratorRowSelection(IteratorRow):
    """*(AlignmentFile samfile)*

    iterate over reads in `samfile` at a given list of file positions.

    .. note::
        It is usually not necessary to create an object of this class
        explicitly. It is returned as a result of call to a :meth:`AlignmentFile.fetch`.
    """

    def __init__(self, AlignmentFile samfile, positions, int multiple_iterators=True):

        IteratorRow.__init__(self, samfile, multiple_iterators=multiple_iterators)

        self.positions = positions
        self.current_pos = 0

    def __iter__(self):
        return self

    cdef bam1_t * getCurrent(self):
        return self.b

    cdef int cnext(self):
        '''cversion of iterator'''
        # end iteration if out of positions
        if self.current_pos >= len(self.positions): return -1

        cdef uint64_t pos = self.positions[self.current_pos]
        with nogil:
            bgzf_seek(hts_get_bgzfp(self.htsfile),
                      pos,
                      0)
        self.current_pos += 1

        cdef int ret
        with nogil:
            ret = sam_read1(self.htsfile,
                            self.samfile.header,
                            self.b)
        return ret

    def __next__(self):
        cdef int ret = self.cnext()
        if (ret >= 0):
            return makeAlignedSegment(self.b, self.samfile)
        elif (ret == -2):
            raise IOError('truncated file')
        else:
            raise StopIteration


cdef int __advance_nofilter(void *data, bam1_t *b):
    '''advance without any read filtering.
    '''
    cdef __iterdata * d
    d = <__iterdata*>data
    cdef int ret
    with nogil:
        ret = sam_itr_next(d.htsfile, d.iter, b)
    return ret


cdef int __advance_all(void *data, bam1_t *b):
    '''only use reads for pileup passing basic
    filters:

    BAM_FUNMAP, BAM_FSECONDARY, BAM_FQCFAIL, BAM_FDUP
    '''

    cdef __iterdata * d
    cdef mask = BAM_FUNMAP | BAM_FSECONDARY | BAM_FQCFAIL | BAM_FDUP
    d = <__iterdata*>data
    cdef int ret
    with nogil:
        ret = sam_itr_next(d.htsfile, d.iter, b)
    while ret >= 0 and b.core.flag & mask:
        with nogil:
            ret = sam_itr_next(d.htsfile, d.iter, b)
    return ret


cdef int __advance_snpcalls(void * data, bam1_t * b):
    '''advance using same filter and read processing as in
    the samtools pileup.
    '''

    # Note that this method requries acces to some 
    # functions in the samtools code base and is thus
    # not htslib only.
    # The functions accessed in samtools are:
    # 1. bam_prob_realn
    # 2. bam_cap_mapQ
    cdef __iterdata * d
    d = <__iterdata*>data

    cdef int ret
    cdef int skip = 0
    cdef int q
    cdef int is_cns = 1
    cdef int is_nobaq = 0
    cdef int capQ_thres = 0

    with nogil:
        ret = sam_itr_next(d.htsfile, d.iter, b)

    # reload sequence
    if d.fastafile != NULL and b.core.tid != d.tid:
        if d.seq != NULL:
            free(d.seq)
        d.tid = b.core.tid
        d.seq = faidx_fetch_seq(
            d.fastafile,
            d.header.target_name[d.tid],
            0, MAX_POS,
            &d.seq_len)

        if d.seq == NULL:
            raise ValueError(
                "reference sequence for '%s' (tid=%i) not found" % \
                (d.header.target_name[d.tid],
                 d.tid))

    while ret >= 0:
        skip = 0

        # realign read - changes base qualities
        if d.seq != NULL and is_cns and not is_nobaq: 
            bam_prob_realn(b, d.seq)

        if d.seq != NULL and capQ_thres > 10:
            q = bam_cap_mapQ(b, d.seq, capQ_thres)
            if q < 0:
                skip = 1
            elif b.core.qual > q:
                b.core.qual = q
        if b.core.flag & BAM_FUNMAP:
            skip = 1
        elif b.core.flag & 1 and not b.core.flag & 2:
            skip = 1

        if not skip:
            break
        # additional filters

        with nogil:
            ret = sam_itr_next(d.htsfile, d.iter, b)

    return ret

cdef class IteratorColumn:
    '''abstract base class for iterators over columns.

    IteratorColumn objects wrap the pileup functionality of samtools.

    For reasons of efficiency, the iterator points to the current
    pileup buffer. The pileup buffer is updated at every iteration.
    This might cause some unexpected behavious. For example,
    consider the conversion to a list::

       f = AlignmentFile("file.bam", "rb")
       result = list( f.pileup() )

    Here, ``result`` will contain ``n`` objects of type
    :class:`~pysam.PileupColumn` for ``n`` columns, but each object in
    ``result`` will contain the same information.

    The desired behaviour can be achieved by list comprehension::

       result = [ x.pileups() for x in f.pileup() ]

    ``result`` will be a list of ``n`` lists of objects of type
    :class:`~pysam.PileupRead`.

    If the iterator is associated with a :class:`~pysam.Fastafile` using the
    :meth:`addReference` method, then the iterator will export the
    current sequence via the methods :meth:`getSequence` and
    :meth:`seq_len`.

    Optional kwargs to the iterator:

    stepper
       The stepper controls how the iterator advances.

       Valid values are None, "all" (default), "nofilter" or "samtools".

       See AlignmentFile.pileup for description.
    
    fastafile
       A :class:`~pysam.FastaFile` object

    max_depth
       maximum read depth. The default is 8000.

    '''

    def __cinit__( self, AlignmentFile samfile, **kwargs ):
        self.samfile = samfile
        self.fastafile = kwargs.get("fastafile", None)
        self.stepper = kwargs.get("stepper", None)
        self.max_depth = kwargs.get("max_depth", 8000)
        self.iterdata.seq = NULL
        self.tid = 0
        self.pos = 0
        self.n_plp = 0
        self.plp = NULL
        self.pileup_iter = <bam_plp_t>NULL

    def __iter__(self):
        return self

    cdef int cnext(self):
        '''perform next iteration.
        '''
        self.plp = bam_plp_auto(self.pileup_iter,
                                &self.tid,
                                &self.pos,
                                &self.n_plp )

    cdef char * getSequence(self):
        '''return current reference sequence underlying the iterator.
        '''
        return self.iterdata.seq

    property seq_len:
        '''current sequence length.'''
        def __get__(self): return self.iterdata.seq_len

    def addReference(self, Fastafile fastafile):
       '''
       add reference sequences in `fastafile` to iterator.'''
       self.fastafile = fastafile
       if self.iterdata.seq != NULL: free(self.iterdata.seq)
       self.iterdata.tid = -1
       self.iterdata.fastafile = self.fastafile.fastafile

    def hasReference(self):
        '''
        return true if iterator is associated with a reference'''
        return self.fastafile

    cdef setMask(self, mask):
        '''set masking flag in iterator.

        reads with bits set in `mask` will be skipped.
        '''
        raise NotImplementedError()
        # self.mask = mask
        # bam_plp_set_mask( self.pileup_iter, self.mask )

    cdef setupIteratorData( self,
                            int tid,
                            int start,
                            int end,
                            int multiple_iterators=0 ):
        '''setup the iterator structure'''

        self.iter = IteratorRowRegion(self.samfile, tid, start, end, multiple_iterators)
        self.iterdata.htsfile = self.samfile.htsfile
        self.iterdata.iter = self.iter.iter
        self.iterdata.seq = NULL
        self.iterdata.tid = -1
        self.iterdata.header = self.samfile.header

        if self.fastafile is not None:
            self.iterdata.fastafile = self.fastafile.fastafile
        else:
            self.iterdata.fastafile = NULL

        # Free any previously allocated memory before reassigning
        # pileup_iter
        self._free_pileup_iter()

        if self.stepper is None or self.stepper == "all":
            self.pileup_iter = bam_plp_init(
                <bam_plp_auto_f>&__advance_all,
                &self.iterdata)
        elif self.stepper == "nofilter":
            self.pileup_iter = bam_plp_init(
                <bam_plp_auto_f>&__advance_nofilter,
                &self.iterdata)
        elif self.stepper == "samtools":
            self.pileup_iter = bam_plp_init(
                <bam_plp_auto_f>&__advance_snpcalls,
                &self.iterdata)
        else:
            raise ValueError(
                "unknown stepper option `%s` in IteratorColumn" % self.stepper)

        if self.max_depth:
            bam_plp_set_maxcnt(self.pileup_iter, self.max_depth)

        # bam_plp_set_mask( self.pileup_iter, self.mask )

    cdef reset( self, tid, start, end ):
        '''reset iterator position.

        This permits using the iterator multiple times without
        having to incur the full set-up costs.
        '''
        self.iter = IteratorRowRegion( self.samfile, tid, start, end, multiple_iterators = 0 )
        self.iterdata.iter = self.iter.iter

        # invalidate sequence if different tid
        if self.tid != tid:
            if self.iterdata.seq != NULL: free( self.iterdata.seq )
            self.iterdata.seq = NULL
            self.iterdata.tid = -1

        # self.pileup_iter = bam_plp_init( &__advancepileup, &self.iterdata )
        bam_plp_reset(self.pileup_iter)

    cdef _free_pileup_iter(self):
        '''free the memory alloc'd by bam_plp_init.

        This is needed before setupIteratorData allocates
        another pileup_iter, or else memory will be lost.
        '''
        if self.pileup_iter != <bam_plp_t>NULL:
            bam_plp_reset(self.pileup_iter)
            bam_plp_destroy(self.pileup_iter)
            self.pileup_iter = <bam_plp_t>NULL

    def __dealloc__(self):
        # reset in order to avoid memory leak messages for iterators
        # that have not been fully consumed
        self._free_pileup_iter()
        self.plp = <bam_pileup1_t*>NULL

        if self.iterdata.seq != NULL:
            free(self.iterdata.seq)
            self.iterdata.seq = NULL


cdef class IteratorColumnRegion(IteratorColumn):
    '''iterates over a region only.
    '''
    def __cinit__(self, AlignmentFile samfile,
                  int tid = 0,
                  int start = 0,
                  int end = MAX_POS,
                  int truncate = False,
                  **kwargs ):

        # initialize iterator
        self.setupIteratorData( tid, start, end, 1 )
        self.start = start
        self.end = end
        self.truncate = truncate

    def __next__(self):

        while 1:
            self.cnext()
            if self.n_plp < 0:
                raise ValueError("error during iteration" )

            if self.plp == NULL:
                raise StopIteration
            
            if self.truncate:
                if self.start > self.pos: continue
                if self.pos >= self.end: raise StopIteration

            return makePileupColumn(&self.plp,
                                   self.tid,
                                   self.pos,
                                   self.n_plp,
                                   self.samfile)


cdef class IteratorColumnAllRefs(IteratorColumn):
    """iterates over all columns by chaining iterators over each reference
    """

    def __cinit__(self,
                  AlignmentFile samfile,
                  **kwargs):

        # no iteration over empty files
        if not samfile.nreferences:
            raise StopIteration

        # initialize iterator
        self.setupIteratorData(self.tid, 0, MAX_POS, 1)

    def __next__(self):

        while 1:
            self.cnext()

            if self.n_plp < 0:
                raise ValueError("error during iteration" )

            # return result, if within same reference
            if self.plp != NULL:
                return makePileupColumn(&self.plp,
                                       self.tid,
                                       self.pos,
                                       self.n_plp,
                                       self.samfile)
                
            # otherwise, proceed to next reference or stop
            self.tid += 1
            if self.tid < self.samfile.nreferences:
                self.setupIteratorData(self.tid, 0, MAX_POS, 0)
            else:
                raise StopIteration




cdef class SNPCall:
    '''the results of a SNP call.'''
    cdef int _tid
    cdef int _pos
    cdef char _reference_base
    cdef char _genotype
    cdef int _consensus_quality
    cdef int _snp_quality
    cdef int _rms_mapping_quality
    cdef int _coverage

    property tid:
        '''the chromosome ID as is defined in the header'''
        def __get__(self):
            return self._tid

    property pos:
       '''nucleotide position of SNP.'''
       def __get__(self): return self._pos

    property reference_base:
       '''reference base at pos. ``N`` if no reference sequence supplied.'''
       def __get__(self): return from_string_and_size( &self._reference_base, 1 )

    property genotype:
       '''the genotype called.'''
       def __get__(self): return from_string_and_size( &self._genotype, 1 )

    property consensus_quality:
       '''the genotype quality (Phred-scaled).'''
       def __get__(self): return self._consensus_quality

    property snp_quality:
       '''the snp quality (Phred scaled) - probability of consensus being
       identical to reference sequence.'''
       def __get__(self): return self._snp_quality

    property mapping_quality:
       '''the root mean square (rms) of the mapping quality of all reads
       involved in the call.'''
       def __get__(self): return self._rms_mapping_quality

    property coverage:
       '''coverage or read depth - the number of reads involved in the call.'''
       def __get__(self): return self._coverage

    def __str__(self):

        return "\t".join( map(str, (
                    self.tid,
                    self.pos,
                    self.reference_base,
                    self.genotype,
                    self.consensus_quality,
                    self.snp_quality,
                    self.mapping_quality,
                    self.coverage ) ) )


cdef class IndexedReads:
    """*(AlignmentFile samfile, multiple_iterators=True)

    Index a Sam/BAM-file by query name while keeping the
    original sort order intact.

    The index is kept in memory and can be substantial.

    By default, the file is re-openend to avoid conflicts if multiple
    operators work on the same file. Set `multiple_iterators` = False
    to not re-open `samfile`.

    Parameters
    ----------

    samfile : AlignmentFile
        File to be indexed.

    multiple_iterators : bool
        Flag indicating whether the file should be reopened. Reopening prevents
        existing iterators being affected by the indexing.

    """

    def __init__(self, AlignmentFile samfile, int multiple_iterators=True):
        cdef char *cfilename

        # makes sure that samfile stays alive as long as this
        # object is alive.
        self.samfile = samfile

        assert samfile.is_bam, "can only IndexReads on bam files"

        # multiple_iterators the file - note that this makes the iterator
        # slow and causes pileup to slow down significantly.
        if multiple_iterators:
            cfilename = samfile._filename
            with nogil:
                self.htsfile = hts_open(cfilename, 'r')
            assert self.htsfile != NULL
            # read header - required for accurate positioning
            with nogil:
                self.header = sam_hdr_read(self.htsfile)
            self.owns_samfile = True
        else:
            self.htsfile = self.samfile.htsfile
            self.header = self.samfile.header
            self.owns_samfile = False

    def build(self):
        '''build the index.'''

        self.index = collections.defaultdict(list)

        # this method will start indexing from the current file
        # position if you decide
        cdef int ret = 1
        cdef bam1_t * b = <bam1_t*>calloc(1, sizeof( bam1_t))

        cdef uint64_t pos

        while ret > 0:
            with nogil:
                pos = bgzf_tell(hts_get_bgzfp(self.htsfile))
                ret = sam_read1(self.htsfile,
                                self.samfile.header,
                                b)
            if ret > 0:
                qname = charptr_to_str(pysam_bam_get_qname(b))
                self.index[qname].append(pos)

        bam_destroy1(b)

    def find(self, query_name):
        '''find `query_name` in index.

        Returns
        -------

        IteratorRowSelection
            Returns an iterator over all reads with query_name.

        Raises
        ------
        
        KeyError
            if the `query_name` is not in the index.

        '''
        if query_name in self.index:
            return IteratorRowSelection(
                self.samfile,
                self.index[query_name],
                multiple_iterators = False)
        else:
            raise KeyError("read %s not found" % query_name)

    def __dealloc__(self):
        if self.owns_samfile:
            hts_close(self.htsfile)
            bam_hdr_destroy(self.header)

__all__ = [
    "AlignmentFile",
    "IteratorRow",
    "IteratorColumn",
    "IndexedReads"]<|MERGE_RESOLUTION|>--- conflicted
+++ resolved
@@ -609,26 +609,15 @@
                     warnings.warn(
                         "unable to open remote index for '%s'" % cfilename)
             else:
-<<<<<<< HEAD
                 has_index = True
+                cfilename = filename
                 if filepath_index:
                     if not os.path.exists(filepath_index):
                         warnings.warn(
                             "unable to open index at %s" % cfilename)
                         self.index = NULL
                         has_index = False
-=======
-                if self.is_bam \
-                   and not os.path.exists(filename + b".bai") \
-                   and not os.path.exists(filename[:-4] + b".bai"):
-                    self.index = NULL
-                elif self.is_cram \
-                     and not os.path.exists(filename + b".crai") \
-                     and not os.path.exists(filename[:-5] + b".crai"):
-                    self.index = NULL
->>>>>>> 01944a40
                 else:
-                    cfilename = filename
                     if self.is_bam \
                             and not os.path.exists(filename + b".bai") \
                             and not os.path.exists(filename[:-4] + b".bai"):
@@ -636,7 +625,7 @@
                         has_index = False
                     elif self.is_cram \
                             and not os.path.exists(filename + b".crai") \
-                            and not os.path.exists(filename[:-4] + b".crai"):
+                            and not os.path.exists(filename[:-5] + b".crai"):
                         self.index = NULL
                         has_index = False
 
