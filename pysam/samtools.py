<<<<<<< HEAD
from .utils import PysamDispatcher
=======
from pysam.utils import PysamDispatcher
>>>>>>> 95d05576

# samtools command line options to export in python
#
# import is a python reserved word.
SAMTOOLS_DISPATCH = {
    # samtools 'documented' commands
    "view": ("view", None),
    "sort": ("sort", None),
    "mpileup": ("mpileup", None),
    "depth": ("depth", None),
    "faidx": ("faidx", None),
    "fqidx": ("fqidx", None),
    "tview": ("tview", None),
    "index": ("index", None),
    "idxstats": ("idxstats", None),
    "fixmate": ("fixmate", None),
    "flagstat": ("flagstat", None),
    "calmd": ("calmd", None),
    "merge": ("merge", None),
    "markdup": ("markdup", None),
    "rmdup": ("rmdup", None),
    "reheader": ("reheader", None),
    "cat": ("cat", None),
    "targetcut": ("targetcut", None),
    "phase": ("phase", None),
    "bam2fq": ("bam2fq", None),
    "dict": ("dict", None),
    "addreplacerg": ("addreplacerg", None),
    "pad2unpad": ("pad2unpad", None),
    "depad": ("pad2unpad", None),
    "bedcov": ("bedcov", None),
    "coverage": ("coverage", None),
    "bamshuf": ("bamshuf", None),
    "collate": ("collate", None),
    "stats": ("stats", None),
    "fasta": ("fasta", None),
    "fastq": ("fastq", None),
    "quickcheck": ("quickcheck", None),
    "split": ("split", None),
    "flags": ("flags", None),
}

# instantiate samtools commands as python functions
for key, options in SAMTOOLS_DISPATCH.items():
    cmd, parser = options
    globals()[key] = PysamDispatcher("samtools", cmd, parser)

__all__ = list(SAMTOOLS_DISPATCH)<|MERGE_RESOLUTION|>--- conflicted
+++ resolved
@@ -1,8 +1,4 @@
-<<<<<<< HEAD
-from .utils import PysamDispatcher
-=======
 from pysam.utils import PysamDispatcher
->>>>>>> 95d05576
 
 # samtools command line options to export in python
 #
