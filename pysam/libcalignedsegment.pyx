# cython: language_level=3
# cython: embedsignature=True
# cython: profile=True
###############################################################################
###############################################################################
# Cython wrapper for SAM/BAM/CRAM files based on htslib
###############################################################################
# The principal classes defined in this module are:
#
# class AlignedSegment  an aligned segment (read)
#
# class PileupColumn    a collection of segments (PileupRead) aligned to
#                       a particular genomic position.
#
# class PileupRead      an AlignedSegment aligned to a particular genomic
#                       position. Contains additional attributes with respect
#                       to this.
#
# Additionally this module defines numerous additional classes that are part
# of the internal API. These are:
#
# Various iterator classes to iterate over alignments in sequential (IteratorRow)
# or in a stacked fashion (IteratorColumn):
#
# class IteratorRow
# class IteratorRowRegion
# class IteratorRowHead
# class IteratorRowAll
# class IteratorRowAllRefs
# class IteratorRowSelection
#
###############################################################################
#
# The MIT License
#
# Copyright (c) 2015 Andreas Heger
#
# Permission is hereby granted, free of charge, to any person obtaining a
# copy of this software and associated documentation files (the "Software"),
# to deal in the Software without restriction, including without limitation
# the rights to use, copy, modify, merge, publish, distribute, sublicense,
# and/or sell copies of the Software, and to permit persons to whom the
# Software is furnished to do so, subject to the following conditions:
#
# The above copyright notice and this permission notice shall be included in
# all copies or substantial portions of the Software.
#
# THE SOFTWARE IS PROVIDED "AS IS", WITHOUT WARRANTY OF ANY KIND, EXPRESS OR
# IMPLIED, INCLUDING BUT NOT LIMITED TO THE WARRANTIES OF MERCHANTABILITY,
# FITNESS FOR A PARTICULAR PURPOSE AND NONINFRINGEMENT.  IN NO EVENT SHALL
# THE AUTHORS OR COPYRIGHT HOLDERS BE LIABLE FOR ANY CLAIM, DAMAGES OR OTHER
# LIABILITY, WHETHER IN AN ACTION OF CONTRACT, TORT OR OTHERWISE, ARISING
# FROM, OUT OF OR IN CONNECTION WITH THE SOFTWARE OR THE USE OR OTHER
# DEALINGS IN THE SOFTWARE.
#
###############################################################################
import re
import array
import json
import string
import ctypes
import struct

cimport cython
from cpython cimport array as c_array
from cpython cimport PyBytes_FromStringAndSize
from libc.string cimport memset, strchr
from cpython cimport array as c_array
from libc.stdint cimport INT8_MIN, INT16_MIN, INT32_MIN, \
    INT8_MAX, INT16_MAX, INT32_MAX, \
    UINT8_MAX, UINT16_MAX, UINT32_MAX

from pysam.libchtslib cimport HTS_IDX_NOCOOR
from pysam.libcutils cimport force_bytes, force_str, \
    charptr_to_str, charptr_to_bytes
from pysam.libcutils cimport qualities_to_qualitystring, qualitystring_to_array, \
    array_to_qualitystring

# Constants for binary tag conversion
cdef char * htslib_types = 'cCsSiIf'
cdef char * parray_types = 'bBhHiIf'

# translation tables

# cigar code to character and vice versa
cdef char* CODE2CIGAR= "MIDNSHP=XB"
cdef int NCIGAR_CODES = 10

CIGAR2CODE = dict([y, x] for x, y in enumerate(CODE2CIGAR))
CIGAR_REGEX = re.compile("(\d+)([MIDNSHP=XB])")

# names for keys in dictionary representation of an AlignedSegment
KEY_NAMES = ["name", "flag", "ref_name", "ref_pos", "map_quality", "cigar",
             "next_ref_name", "next_ref_pos", "length", "seq", "qual", "tags"]

#####################################################################
# C multiplication with wrapping around
cdef inline uint32_t c_mul(uint32_t a, uint32_t b):
    return (a * b) & 0xffffffff


cdef inline uint8_t tolower(uint8_t ch):
    if ch >= 65 and ch <= 90:
        return ch + 32
    else:
        return ch


cdef inline uint8_t toupper(uint8_t ch):
    if ch >= 97 and ch <= 122:
        return ch - 32
    else:
        return ch


cdef inline uint8_t strand_mark_char(uint8_t ch, bam1_t *b):
    if ch == b'=':
        if bam_is_rev(b):
            return b','
        else:
            return b'.'
    else:
        if bam_is_rev(b):
            return tolower(ch)
        else:
            return toupper(ch)


cdef inline bint pileup_base_qual_skip(const bam_pileup1_t * p, uint32_t threshold):
    cdef uint32_t c
    if p.qpos < p.b.core.l_qseq:
        c = bam_get_qual(p.b)[p.qpos]
    else:
        c = 0
    if c < threshold:
        return True
    return False


cdef inline char map_typecode_htslib_to_python(uint8_t s):
    """map an htslib typecode to the corresponding python typecode
    to be used in the struct or array modules."""

    # map type from htslib to python array
    cdef char * f = strchr(htslib_types, s)

    if f == NULL:
        return 0
    return parray_types[f - htslib_types]


cdef inline uint8_t map_typecode_python_to_htslib(char s):
    """determine value type from type code of array"""
    cdef char * f = strchr(parray_types, s)
    if f == NULL:
        return 0
    return htslib_types[f - parray_types]


cdef inline void update_bin(bam1_t * src):
    if src.core.flag & BAM_FUNMAP:
        # treat alignment as length of 1 for unmapped reads
        src.core.bin = hts_reg2bin(
            src.core.pos,
            src.core.pos + 1,
            14,
            5)
    elif pysam_get_n_cigar(src):
        src.core.bin = hts_reg2bin(
            src.core.pos,
            bam_endpos(src),
            14,
            5)
    else:
        src.core.bin = hts_reg2bin(
            src.core.pos,
            src.core.pos + 1,
            14,
            5)


# optional tag data manipulation
cdef convert_binary_tag(uint8_t * tag):
    """return bytesize, number of values and array of values
    in aux_data memory location pointed to by tag."""
    cdef uint8_t auxtype
    cdef uint8_t byte_size
    cdef int32_t nvalues
    # get byte size
    auxtype = tag[0]
    byte_size = aux_type2size(auxtype)
    tag += 1
    # get number of values in array
    nvalues = (<int32_t*>tag)[0]
    tag += 4

    # define python array
    cdef c_array.array c_values = array.array(
        chr(map_typecode_htslib_to_python(auxtype)))
    c_array.resize(c_values, nvalues)

    # copy data
    memcpy(c_values.data.as_voidptr, <uint8_t*>tag, nvalues * byte_size)

    # no need to check for endian-ness as bam1_core_t fields
    # and aux_data are in host endian-ness. See sam.c and calls
    # to swap_data
    return byte_size, nvalues, c_values


cdef inline uint8_t get_tag_typecode(value, value_type=None):
    """guess type code for a *value*. If *value_type* is None, the type
    code will be inferred based on the Python type of *value*

    """
    # 0 is unknown typecode
    cdef char typecode = 0

    if value_type is None:
        if isinstance(value, int):
            if value < 0:
                if value >= INT8_MIN:
                    typecode = b'c'
                elif value >= INT16_MIN:
                    typecode = b's'
                elif value >= INT32_MIN:
                    typecode = b'i'
            # unsigned ints
            else:
                if value <= UINT8_MAX:
                    typecode = b'C'
                elif value <= UINT16_MAX:
                    typecode = b'S'
                elif value <= UINT32_MAX:
                    typecode = b'I'
        elif isinstance(value, float):
            typecode = b'f'
        elif isinstance(value, str):
            typecode = b'Z'
        elif isinstance(value, bytes):
            typecode = b'Z'
        elif isinstance(value, array.array) or \
                isinstance(value, list) or \
                isinstance(value, tuple):
            typecode = b'B'
    else:
        if value_type in 'aAsSIcCZidfH':
            typecode = force_bytes(value_type)[0]

    return typecode


cdef inline uint8_t get_btag_typecode(value, min_value=None, max_value=None):
    '''returns the value typecode of a value.

    If max is specified, the appropriate type is returned for a range
    where value is the minimum.

    Note that this method returns types from the extended BAM alphabet
    of types that includes tags that are not part of the SAM
    specification.
    '''


    cdef uint8_t typecode

    t = type(value)

    if t is float:
        typecode = b'f'
    elif t is int:
        if max_value is None:
            max_value = value
        if min_value is None:
            min_value = value
        # signed ints
        if min_value < 0:
            if min_value >= INT8_MIN and max_value <= INT8_MAX:
                typecode = b'c'
            elif min_value >= INT16_MIN and max_value <= INT16_MAX:
                typecode = b's'
            elif min_value >= INT32_MIN or max_value <= INT32_MAX:
                typecode = b'i'
            else:
                raise ValueError(
                    "at least one signed integer out of range of "
                    "BAM/SAM specification")
        # unsigned ints
        else:
            if max_value <= UINT8_MAX:
                typecode = b'C'
            elif max_value <= UINT16_MAX:
                typecode = b'S'
            elif max_value <= UINT32_MAX:
                typecode = b'I'
            else:
                raise ValueError(
                    "at least one integer out of range of BAM/SAM specification")
    else:
        # Note: hex strings (H) are not supported yet
        if t is not bytes:
            value = value.encode('ascii')
        if len(value) == 1:
            typecode = b'A'
        else:
            typecode = b'Z'

    return typecode


# mapping python array.array and htslib typecodes to struct typecodes
DATATYPE2FORMAT = {
    ord('c'): ('b', 1),
    ord('C'): ('B', 1),
    ord('s'): ('h', 2),
    ord('S'): ('H', 2),
    ord('i'): ('i', 4),
    ord('I'): ('I', 4),
    ord('f'): ('f', 4),
    ord('d'): ('d', 8),
    ord('A'): ('c', 1),
    ord('a'): ('c', 1)}


cdef inline pack_tags(tags):
    """pack a list of tags. Each tag is a tuple of (tag, tuple).

    Values are packed into the most space efficient data structure
    possible unless the tag contains a third field with the typecode.

    Returns a format string and the associated list of arguments to be
    used in a call to struct.pack_into.
    """
    fmts, args = ["<"], []

    # htslib typecode
    cdef uint8_t typecode
    for tag in tags:

        if len(tag) == 2:
            pytag, value = tag
            valuetype = None
        elif len(tag) == 3:
            pytag, value, valuetype = tag
        else:
            raise ValueError("malformatted tag: %s" % str(tag))

        if valuetype is None:
            typecode = 0
        else:
            # only first character in valuecode matters
            typecode = force_bytes(valuetype)[0]

        pytag = force_bytes(pytag)
        pytype = type(value)

        if pytype is tuple or pytype is list:
            # binary tags from tuples or lists
            if not typecode:
                # automatically determine value type - first value
                # determines type. If there is a mix of types, the
                # result is undefined.
                typecode = get_btag_typecode(min(value),
                                             min_value=min(value),
                                             max_value=max(value))

            if typecode not in DATATYPE2FORMAT:
                raise ValueError("invalid value type '{}'".format(chr(typecode)))

            datafmt = "2sBBI%i%s" % (len(value), DATATYPE2FORMAT[typecode][0])
            args.extend([pytag[:2],
                         ord("B"),
                         typecode,
                         len(value)] + list(value))

        elif isinstance(value, array.array):
            # binary tags from arrays
            if typecode == 0:
                typecode = map_typecode_python_to_htslib(ord(value.typecode))

                if typecode == 0:
                    raise ValueError("unsupported type code '{}'".format(value.typecode))

            if typecode not in DATATYPE2FORMAT:
                raise ValueError("invalid value type '{}'".format(chr(typecode)))

            # use array.tostring() to retrieve byte representation and
            # save as bytes
            datafmt = "2sBBI%is" % (len(value) * DATATYPE2FORMAT[typecode][1])
            args.extend([pytag[:2],
                         ord("B"),
                         typecode,
                         len(value),
                         value.tobytes()])

        else:
            if typecode == 0:
                typecode = get_tag_typecode(value)
                if typecode == 0:
                    raise ValueError("could not deduce typecode for value {}".format(value))

            if typecode == b'a' or typecode == b'A' or typecode == b'Z' or typecode == b'H':
                value = force_bytes(value)

            if typecode == b"a":
                typecode = b'A'

            if typecode == b'Z' or typecode == b'H':
                datafmt = "2sB%is" % (len(value)+1)
            elif typecode in DATATYPE2FORMAT:
                datafmt = "2sB%s" % DATATYPE2FORMAT[typecode][0]
            else:
                raise ValueError("invalid value type '{}'".format(chr(typecode)))

            args.extend([pytag[:2],
                         typecode,
                         value])

        fmts.append(datafmt)

    return "".join(fmts), args


cdef inline int32_t calculateQueryLengthWithoutHardClipping(bam1_t * src):
    """return query length computed from CIGAR alignment.

    Length ignores hard-clipped bases.

    Return 0 if there is no CIGAR alignment.
    """

    cdef uint32_t * cigar_p = pysam_bam_get_cigar(src)

    if cigar_p == NULL:
        return 0

    cdef uint32_t k, qpos
    cdef int op
    qpos = 0

    for k from 0 <= k < pysam_get_n_cigar(src):
        op = cigar_p[k] & BAM_CIGAR_MASK

        if op == BAM_CMATCH or \
           op == BAM_CINS or \
           op == BAM_CSOFT_CLIP or \
           op == BAM_CEQUAL or \
           op == BAM_CDIFF:
            qpos += cigar_p[k] >> BAM_CIGAR_SHIFT

    return qpos


cdef inline int32_t calculateQueryLengthWithHardClipping(bam1_t * src):
    """return query length computed from CIGAR alignment.

    Length includes hard-clipped bases.

    Return 0 if there is no CIGAR alignment.
    """

    cdef uint32_t * cigar_p = pysam_bam_get_cigar(src)

    if cigar_p == NULL:
        return 0

    cdef uint32_t k, qpos
    cdef int op
    qpos = 0

    for k from 0 <= k < pysam_get_n_cigar(src):
        op = cigar_p[k] & BAM_CIGAR_MASK

        if op == BAM_CMATCH or \
           op == BAM_CINS or \
           op == BAM_CSOFT_CLIP or \
           op == BAM_CHARD_CLIP or \
           op == BAM_CEQUAL or \
           op == BAM_CDIFF:
            qpos += cigar_p[k] >> BAM_CIGAR_SHIFT

    return qpos


cdef inline int32_t getQueryStart(bam1_t *src) except -1:
    cdef uint32_t * cigar_p
    cdef uint32_t start_offset = 0
    cdef uint32_t k, op

    cigar_p = pysam_bam_get_cigar(src);
    for k from 0 <= k < pysam_get_n_cigar(src):
        op = cigar_p[k] & BAM_CIGAR_MASK
        if op == BAM_CHARD_CLIP:
            if start_offset != 0 and start_offset != src.core.l_qseq:
                raise ValueError('Invalid clipping in CIGAR string')
        elif op == BAM_CSOFT_CLIP:
            start_offset += cigar_p[k] >> BAM_CIGAR_SHIFT
        else:
            break

    return start_offset


cdef inline int32_t getQueryEnd(bam1_t *src) except -1:
    cdef uint32_t * cigar_p = pysam_bam_get_cigar(src)
    cdef uint32_t end_offset = src.core.l_qseq
    cdef uint32_t k, op

    # if there is no sequence, compute length from cigar string
    if end_offset == 0:
        for k from 0 <= k < pysam_get_n_cigar(src):
            op = cigar_p[k] & BAM_CIGAR_MASK
            if op == BAM_CMATCH or \
               op == BAM_CINS or \
               op == BAM_CEQUAL or \
               op == BAM_CDIFF or \
              (op == BAM_CSOFT_CLIP and end_offset == 0):
                end_offset += cigar_p[k] >> BAM_CIGAR_SHIFT
    else:
        # walk backwards in cigar string
        for k from pysam_get_n_cigar(src) > k >= 1:
            op = cigar_p[k] & BAM_CIGAR_MASK
            if op == BAM_CHARD_CLIP:
                if end_offset != src.core.l_qseq:
                    raise ValueError('Invalid clipping in CIGAR string')
            elif op == BAM_CSOFT_CLIP:
                end_offset -= cigar_p[k] >> BAM_CIGAR_SHIFT
            else:
                break

    return end_offset


cdef inline bytes getSequenceInRange(bam1_t *src,
                                     uint32_t start,
                                     uint32_t end):
    """return python string of the sequence in a bam1_t object.
    """

    cdef uint8_t * p
    cdef uint32_t k
    cdef char * s

    if not src.core.l_qseq:
        return None

    seq = PyBytes_FromStringAndSize(NULL, end - start)
    s   = <char*>seq
    p   = pysam_bam_get_seq(src)

    for k from start <= k < end:
        # equivalent to seq_nt16_str[bam1_seqi(s, i)] (see bam.c)
        # note: do not use string literal as it will be a python string
        s[k-start] = seq_nt16_str[p[k//2] >> 4 * (1 - k%2) & 0xf]

    return charptr_to_bytes(seq)


cdef inline object getQualitiesInRange(bam1_t *src,
                                       uint32_t start,
                                       uint32_t end):
    """return python array of quality values from a bam1_t object"""

    cdef uint8_t * p
    cdef uint32_t k

    p = pysam_bam_get_qual(src)
    if p[0] == 0xff:
        return None

    # 'B': unsigned char
    cdef c_array.array result = array.array('B', [0])
    c_array.resize(result, end - start)

    # copy data
    memcpy(result.data.as_voidptr, <void*>&p[start], end - start)

    return result


#####################################################################
## factory methods for instantiating extension classes
cdef class AlignedSegment
cdef AlignedSegment makeAlignedSegment(bam1_t *src,
                                       AlignmentHeader header):
    '''return an AlignedSegment object constructed from `src`'''
    # note that the following does not call __init__
    cdef AlignedSegment dest = AlignedSegment.__new__(AlignedSegment)
    dest._delegate = bam_dup1(src)
    dest.header = header
    return dest


cdef class PileupColumn
cdef PileupColumn makePileupColumn(const bam_pileup1_t ** plp,
                      int tid,
                      int pos,
                      int n_pu,
                      uint32_t min_base_quality,
                      char * reference_sequence,
                      AlignmentHeader header):
    '''return a PileupColumn object constructed from pileup in `plp` and
    setting additional attributes.

    '''
    # note that the following does not call __init__
    cdef PileupColumn dest = PileupColumn.__new__(PileupColumn)
    dest.header = header
    dest.plp = plp
    dest.tid = tid
    dest.pos = pos
    dest.n_pu = n_pu
    dest.min_base_quality = min_base_quality
    dest.reference_sequence = reference_sequence
    dest.buf.l = dest.buf.m = 0
    dest.buf.s = NULL

    return dest


cdef class PileupRead
cdef PileupRead makePileupRead(const bam_pileup1_t *src,
                               AlignmentHeader header):
    '''return a PileupRead object construted from a bam_pileup1_t * object.'''
    # note that the following does not call __init__
    cdef PileupRead dest = PileupRead.__new__(PileupRead)
    dest._alignment = makeAlignedSegment(src.b, header)
    dest._qpos = src.qpos
    dest._indel = src.indel
    dest._level = src.level
    dest._is_del = src.is_del
    dest._is_head = src.is_head
    dest._is_tail = src.is_tail
    dest._is_refskip = src.is_refskip
    return dest


cdef inline uint32_t get_alignment_length(bam1_t *src):
    cdef uint32_t k = 0
    cdef uint32_t l = 0
    if src == NULL:
        return 0
    cdef uint32_t * cigar_p = bam_get_cigar(src)
    if cigar_p == NULL:
        return 0
    cdef int op
    cdef uint32_t n = pysam_get_n_cigar(src)
    for k from 0 <= k < n:
        op = cigar_p[k] & BAM_CIGAR_MASK
        if op == BAM_CSOFT_CLIP or op == BAM_CHARD_CLIP:
            continue
        l += cigar_p[k] >> BAM_CIGAR_SHIFT
    return l


cdef inline uint32_t get_md_reference_length(char * md_tag):
    cdef int l = 0
    cdef int md_idx = 0
    cdef int nmatches = 0

    while md_tag[md_idx] != 0:
        if md_tag[md_idx] >= 48 and md_tag[md_idx] <= 57:
            nmatches *= 10
            nmatches += md_tag[md_idx] - 48
            md_idx += 1
            continue
        else:
            l += nmatches
            nmatches = 0
            if md_tag[md_idx] == b'^':
                md_idx += 1
                while md_tag[md_idx] >= 65 and md_tag[md_idx] <= 90:
                    md_idx += 1
                    l += 1
            else:
                md_idx += 1
                l += 1

    l += nmatches
    return l

# TODO: avoid string copying for getSequenceInRange, reconstituneSequenceFromMD, ...
cdef inline bytes build_alignment_sequence(bam1_t * src):
    """return expanded sequence from MD tag.

    The sequence includes substitutions and both insertions in the
    reference as well as deletions to the reference sequence. Combine
    with the cigar string to reconstitute the query or the reference
    sequence.

    Positions corresponding to `N` (skipped region from the reference)
    or `P` (padding (silent deletion from padded reference)) in the CIGAR
    string will not appear in the returned sequence. The MD should
    correspondingly not contain these. Thus proper tags are::

       Deletion from the reference:    cigar=5M1D5M    MD=5^C5
       Skipped region from reference:  cigar=5M1N5M    MD=10
       Padded region in the reference: cigar=5M1P5M    MD=10

    Returns
    -------

    None, if no MD tag is present.

    """
    if src == NULL:
        return None

    cdef uint8_t * md_tag_ptr = bam_aux_get(src, "MD")
    if md_tag_ptr == NULL:
        return None

    cdef uint32_t start = getQueryStart(src)
    cdef uint32_t end = getQueryEnd(src)
    # get read sequence, taking into account soft-clipping
    r = getSequenceInRange(src, start, end)
    cdef char * read_sequence = r
    cdef uint32_t * cigar_p = pysam_bam_get_cigar(src)
    if cigar_p == NULL:
        return None

    cdef uint32_t r_idx = 0
    cdef int op
    cdef uint32_t k, i, l, x
    cdef int nmatches = 0
    cdef int s_idx = 0

    cdef uint32_t max_len = get_alignment_length(src)
    if max_len == 0:
        raise ValueError("could not determine alignment length")

    cdef char * s = <char*>calloc(max_len + 1, sizeof(char))
    if s == NULL:
        raise ValueError(
            "could not allocate sequence of length %i" % max_len)

    for k from 0 <= k < pysam_get_n_cigar(src):
        op = cigar_p[k] & BAM_CIGAR_MASK
        l = cigar_p[k] >> BAM_CIGAR_SHIFT
        if op == BAM_CMATCH or op == BAM_CEQUAL or op == BAM_CDIFF:
            for i from 0 <= i < l:
                s[s_idx] = read_sequence[r_idx]
                r_idx += 1
                s_idx += 1
        elif op == BAM_CDEL:
            for i from 0 <= i < l:
                s[s_idx] = b'-'
                s_idx += 1
        elif op == BAM_CREF_SKIP:
            pass
        elif op == BAM_CINS or op == BAM_CPAD:
            for i from 0 <= i < l:
                # encode insertions into reference as lowercase
                s[s_idx] = read_sequence[r_idx] + 32
                r_idx += 1
                s_idx += 1
        elif op == BAM_CSOFT_CLIP:
            pass
        elif op == BAM_CHARD_CLIP:
            pass # advances neither

    cdef char md_buffer[2]
    cdef char *md_tag
    cdef uint8_t md_typecode = md_tag_ptr[0]
    if md_typecode == b'Z':
        md_tag = bam_aux2Z(md_tag_ptr)
    elif md_typecode == b'A':
        # Work around HTSeq bug that writes 1-character strings as MD:A:v
        md_buffer[0] = bam_aux2A(md_tag_ptr)
        md_buffer[1] = b'\0'
        md_tag = md_buffer
    else:
        raise TypeError('Tagged field MD:{}:<value> does not have expected type MD:Z'.format(chr(md_typecode)))

    cdef int md_idx = 0
    cdef char c
    s_idx = 0

    # Check if MD tag is valid by matching CIGAR length to MD tag defined length
    # Insertions would be in addition to what is described by MD, so we calculate
    # the number of insertions separately.
    cdef int insertions = 0

    while s[s_idx] != 0:
        if s[s_idx] >= b'a':
            insertions += 1
        s_idx += 1
    s_idx = 0

    cdef uint32_t md_len = get_md_reference_length(md_tag)
    if md_len + insertions > max_len:
        free(s)
        raise AssertionError(
            "Invalid MD tag: MD length {} mismatch with CIGAR length {} and {} insertions".format(
            md_len, max_len, insertions))

    while md_tag[md_idx] != 0:
        # c is numerical
        if md_tag[md_idx] >= 48 and md_tag[md_idx] <= 57:
            nmatches *= 10
            nmatches += md_tag[md_idx] - 48
            md_idx += 1
            continue
        else:
            # save matches up to this point, skipping insertions
            for x from 0 <= x < nmatches:
                while s[s_idx] >= b'a':
                    s_idx += 1
                s_idx += 1
            while s[s_idx] >= b'a':
                s_idx += 1

            r_idx += nmatches
            nmatches = 0
            if md_tag[md_idx] == b'^':
                md_idx += 1
                while md_tag[md_idx] >= 65 and md_tag[md_idx] <= 90:
                    # assert s[s_idx] == '-'
                    s[s_idx] = md_tag[md_idx]
                    s_idx += 1
                    md_idx += 1
            else:
                # save mismatch
                # enforce lower case
                c = md_tag[md_idx]
                if c <= 90:
                    c += 32
                s[s_idx] = c
                s_idx += 1
                r_idx += 1
                md_idx += 1

    # save matches up to this point, skipping insertions
    for x from 0 <= x < nmatches:
        while s[s_idx] >= b'a':
            s_idx += 1
        s_idx += 1
    while s[s_idx] >= b'a':
        s_idx += 1

    seq = PyBytes_FromStringAndSize(s, s_idx)
    free(s)

    return seq


cdef inline bytes build_reference_sequence(bam1_t * src):
    """return the reference sequence in the region that is covered by the
    alignment of the read to the reference.

    This method requires the MD tag to be set.

    """
    cdef uint32_t k, i, l
    cdef int op
    cdef int s_idx = 0
    ref_seq = build_alignment_sequence(src)
    if ref_seq is None:
        raise ValueError("MD tag not present")

    cdef char * s = <char*>calloc(len(ref_seq) + 1, sizeof(char))
    if s == NULL:
        raise ValueError(
            "could not allocate sequence of length %i" % len(ref_seq))

    cdef char * cref_seq = ref_seq
    cdef uint32_t * cigar_p = pysam_bam_get_cigar(src)
    cdef uint32_t r_idx = 0
    for k from 0 <= k < pysam_get_n_cigar(src):
        op = cigar_p[k] & BAM_CIGAR_MASK
        l = cigar_p[k] >> BAM_CIGAR_SHIFT
        if op == BAM_CMATCH or op == BAM_CEQUAL or op == BAM_CDIFF:
            for i from 0 <= i < l:
                s[s_idx] = cref_seq[r_idx]
                r_idx += 1
                s_idx += 1
        elif op == BAM_CDEL:
            for i from 0 <= i < l:
                s[s_idx] = cref_seq[r_idx]
                r_idx += 1
                s_idx += 1
        elif op == BAM_CREF_SKIP:
            pass
        elif op == BAM_CINS or op == BAM_CPAD:
            r_idx += l
        elif op == BAM_CSOFT_CLIP:
            pass
        elif op == BAM_CHARD_CLIP:
            pass # advances neither

    seq = PyBytes_FromStringAndSize(s, s_idx)
    free(s)

    return seq


<<<<<<< HEAD
cdef inline str safe_reference_name(AlignmentHeader header, int tid):
    if tid == -1: return "*"
    elif header is not None: return header.get_reference_name(tid)
    else: return f"#{tid}"
=======
# Tuple-building helper functions used by AlignedSegment.get_aligned_pairs()

cdef _alignedpairs_positions(qpos, pos, ref_seq, uint32_t r_idx, int op):
    return (qpos, pos)


cdef _alignedpairs_with_seq(qpos, pos, ref_seq, uint32_t r_idx, int op):
    ref_base = ref_seq[r_idx] if ref_seq is not None else None
    return (qpos, pos, ref_base)


cdef _alignedpairs_with_cigar(qpos, pos, ref_seq, uint32_t r_idx, int op):
    return (qpos, pos, CIGAR_OPS(op))


cdef _alignedpairs_with_seq_cigar(qpos, pos, ref_seq, uint32_t r_idx, int op):
    ref_base = ref_seq[r_idx] if ref_seq is not None else None
    return (qpos, pos, ref_base, CIGAR_OPS(op))
>>>>>>> 16a300fc


cdef class AlignedSegment:
    '''Class representing an aligned segment.

    This class stores a handle to the samtools C-structure representing
    an aligned read. Member read access is forwarded to the C-structure
    and converted into python objects. This implementation should be fast,
    as only the data needed is converted.

    For write access, the C-structure is updated in-place. This is
    not the most efficient way to build BAM entries, as the variable
    length data is concatenated and thus needs to be resized if
    a field is updated. Furthermore, the BAM entry might be
    in an inconsistent state.

    One issue to look out for is that the sequence should always
    be set *before* the quality scores. Setting the sequence will
    also erase any quality scores that were set previously.

    Parameters
    ----------

    header:
         :class:`~pysam.AlignmentHeader` object to map numerical
         identifiers to chromosome names. If not given, an empty
         header is created.
    '''

    # Now only called when instances are created from Python
    def __init__(self, AlignmentHeader header=None):
        # see bam_init1
        self._delegate = <bam1_t*>calloc(1, sizeof(bam1_t))
        if self._delegate == NULL:
            raise MemoryError("could not allocated memory of {} bytes".format(sizeof(bam1_t)))
        # allocate some memory. If size is 0, calloc does not return a
        # pointer that can be passed to free() so allocate 40 bytes
        # for a new read
        self._delegate.m_data = 40
        self._delegate.data = <uint8_t *>calloc(
            self._delegate.m_data, 1)
        if self._delegate.data == NULL:
            raise MemoryError("could not allocate memory of {} bytes".format(self._delegate.m_data))
        self._delegate.l_data = 0
        # set some data to make read approximately legit.
        # Note, SAM writing fails with q_name of length 0
        self._delegate.core.l_qname = 0
        self._delegate.core.tid = -1
        self._delegate.core.pos = -1
        self._delegate.core.mtid = -1
        self._delegate.core.mpos = -1

        # caching for selected fields
        self.cache_query_qualities = None
        self.cache_query_alignment_qualities = None
        self.cache_query_sequence = None
        self.cache_query_alignment_sequence = None

        self.header = header

    def __dealloc__(self):
        bam_destroy1(self._delegate)

    def __str__(self):
        """return string representation of alignment.

        The representation is an approximate :term:`SAM` format, because
        an aligned read might not be associated with a :term:`AlignmentFile`.
        Hence when the read does not have an associated :class:`AlignedHeader`,
        :term:`tid` is shown instead of the reference name.
        Similarly, the tags field is returned in its parsed state.

        To get a valid SAM record, use :meth:`to_string`.
        """
        # sam-parsing is done in sam.c/bam_format1_core which
        # requires a valid header.
        return "\t".join(map(str, (self.query_name,
                                   self.flag,
                                   safe_reference_name(self.header, self.reference_id),
                                   self.reference_start + 1,
                                   self.mapping_quality,
                                   self.cigarstring,
                                   safe_reference_name(self.header, self.next_reference_id),
                                   self.next_reference_start + 1,
                                   self.template_length,
                                   self.query_sequence,
                                   self.query_qualities,
                                   self.tags)))

    def __repr__(self):
        ref = self.reference_name if self.header is not None else self.reference_id
        return f'<{type(self).__name__}({self.query_name!r}, flags={self.flag}={self.flag:#x}, ref={ref!r}, zpos={self.reference_start}, mapq={self.mapping_quality}, cigar={self.cigarstring!r}, ...)>'

    def __copy__(self):
        return makeAlignedSegment(self._delegate, self.header)

    def __deepcopy__(self, memo):
        return makeAlignedSegment(self._delegate, self.header)

    def compare(self, AlignedSegment other):
        '''return -1,0,1, if contents in this are binary
        <,=,> to *other*
        '''

        # avoid segfault when other equals None
        if other is None:
            return -1

        cdef int retval, x
        cdef bam1_t *t
        cdef bam1_t *o

        t = self._delegate
        o = other._delegate

        # uncomment for debugging purposes
        # cdef unsigned char * oo, * tt
        # tt = <unsigned char*>(&t.core)
        # oo = <unsigned char*>(&o.core)
        # for x from 0 <= x < sizeof( bam1_core_t): print x, tt[x], oo[x]
        # tt = <unsigned char*>(t.data)
        # oo = <unsigned char*>(o.data)
        # for x from 0 <= x < max(t.l_data, o.l_data): print x, tt[x], oo[x], chr(tt[x]), chr(oo[x])

        # Fast-path test for object identity
        if t == o:
            return 0

        cdef uint8_t *a = <uint8_t*>&t.core
        cdef uint8_t *b = <uint8_t*>&o.core

        retval = memcmp(&t.core, &o.core, sizeof(bam1_core_t))
        if retval:
            return retval

        # cmp(t.l_data, o.l_data)
        retval = (t.l_data > o.l_data) - (t.l_data < o.l_data)
        if retval:
            return retval
        return memcmp(t.data, o.data, t.l_data)

    def __richcmp__(self, AlignedSegment other, int op):
        if op == 2:  # == operator
            return self.compare(other) == 0
        elif op == 3:  # != operator
            return self.compare(other) != 0
        else:
            return NotImplemented

    def __hash__(self):
        cdef bam1_t * src = self._delegate
        cdef int x

        # see http://effbot.org/zone/python-hash.htm
        cdef uint8_t * c = <uint8_t *>&src.core
        cdef uint32_t hash_value = c[0]
        for x from 1 <= x < sizeof(bam1_core_t):
            hash_value = c_mul(hash_value, 1000003) ^ c[x]
        c = <uint8_t *>src.data
        for x from 0 <= x < src.l_data:
            hash_value = c_mul(hash_value, 1000003) ^ c[x]

        return hash_value

    cpdef to_string(self):
        """returns a string representation of the aligned segment.

        The output format is valid SAM format if a header is associated
        with the AlignedSegment.
        """
        cdef kstring_t line
        line.l = line.m = 0
        line.s = NULL

        if self.header:
            if sam_format1(self.header.ptr, self._delegate, &line) < 0:
                if line.m:
                    free(line.s)
                raise ValueError('sam_format failed')
        else:
            raise NotImplementedError("todo")

        ret = force_str(line.s[:line.l])

        if line.m:
            free(line.s)

        return ret

    @classmethod
    def fromstring(cls, sam, AlignmentHeader header):
        """parses a string representation of the aligned segment.

        The input format should be valid SAM format.

        Parameters
        ----------
        sam:
            :term:`SAM` formatted string

        """
        cdef AlignedSegment dest = cls.__new__(cls)
        dest._delegate = <bam1_t*>calloc(1, sizeof(bam1_t))
        dest.header = header

        cdef kstring_t line
        line.l = line.m = len(sam)
        _sam = force_bytes(sam)
        line.s = _sam

        cdef int ret
        ret = sam_parse1(&line, dest.header.ptr, dest._delegate)
        if ret < 0:
            raise ValueError("parsing SAM record string failed (error code {})".format(ret))

        return dest

    cpdef tostring(self, htsfile=None):
        """deprecated, use :meth:`to_string()` instead.

        Parameters
        ----------

        htsfile:
            (deprecated) AlignmentFile object to map numerical
            identifiers to chromosome names. This parameter is present
            for backwards compatibility and ignored.
        """

        return self.to_string()

    def to_dict(self):
        """returns a json representation of the aligned segment.

        Field names are abbreviated versions of the class attributes.
        """
        # let htslib do the string conversions, but treat optional field properly as list
        vals = self.to_string().split("\t")
        n = len(KEY_NAMES) - 1
        return dict(list(zip(KEY_NAMES[:-1], vals[:n])) + [(KEY_NAMES[-1], vals[n:])])

    @classmethod
    def from_dict(cls, sam_dict, AlignmentHeader header):
        """parses a dictionary representation of the aligned segment.

        Parameters
        ----------
        sam_dict:
            dictionary of alignment values, keys corresponding to output from
            :meth:`todict()`.

        """
        # let htslib do the parsing
        # the tags field can be missing
        return cls.fromstring(
            "\t".join((sam_dict[x] for x in KEY_NAMES[:-1])) +
            "\t" +
            "\t".join(sam_dict.get(KEY_NAMES[-1], [])), header)

    ########################################################
    ## Basic attributes in order of appearance in SAM format
    property query_name:
        """the query template name (None if not present)"""
        def __get__(self):

            cdef bam1_t * src = self._delegate
            if src.core.l_qname == 0:
                return None

            return charptr_to_str(<char *>pysam_bam_get_qname(src))

        def __set__(self, qname):

            if qname is None or len(qname) == 0:
                return

            if len(qname) > 254:
                raise ValueError("query length out of range {} > 254".format(
                    len(qname)))

            qname = force_bytes(qname)
            cdef bam1_t * src = self._delegate
            # the qname is \0 terminated
            cdef uint8_t l = len(qname) + 1

            cdef char * p = pysam_bam_get_qname(src)
            cdef uint8_t l_extranul = 0

            if l % 4 != 0:
                l_extranul = 4 - l % 4

            cdef bam1_t * retval = pysam_bam_update(src,
                                                    src.core.l_qname,
                                                    l + l_extranul,
                                                    <uint8_t*>p)
            if retval == NULL:
                raise MemoryError("could not allocate memory")

            src.core.l_extranul = l_extranul
            src.core.l_qname = l + l_extranul

            # re-acquire pointer to location in memory
            # as it might have moved
            p = pysam_bam_get_qname(src)

            strncpy(p, qname, l)
            # x might be > 255
            cdef uint16_t x = 0

            for x from l <= x < l + l_extranul:
                p[x] = b'\0'

    property flag:
        """properties flag"""
        def __get__(self):
            return self._delegate.core.flag
        def __set__(self, flag):
            self._delegate.core.flag = flag

    property reference_name:
        """:term:`reference` name"""
        def __get__(self):
            if self._delegate.core.tid == -1:
                return None
            if self.header:
                return self.header.get_reference_name(self._delegate.core.tid)
            else:
                raise ValueError("reference_name unknown if no header associated with record")
        def __set__(self, reference):
            cdef int tid
            if reference is None or reference == "*":
                self._delegate.core.tid = -1
            elif self.header:
                tid = self.header.get_tid(reference)
                if tid < 0:
                    raise ValueError("reference {} does not exist in header".format(
                        reference))
                self._delegate.core.tid = tid
            else:
                raise ValueError("reference_name can not be set if no header associated with record")

    property reference_id:
        """:term:`reference` ID

        .. note::

            This field contains the index of the reference sequence in
            the sequence dictionary. To obtain the name of the
            reference sequence, use :meth:`get_reference_name()`

        """
        def __get__(self):
            return self._delegate.core.tid
        def __set__(self, tid):
            if tid != -1 and self.header and not self.header.is_valid_tid(tid):
                raise ValueError("reference id {} does not exist in header".format(
                    tid))
            self._delegate.core.tid = tid

    property reference_start:
        """0-based leftmost coordinate"""
        def __get__(self):
            return self._delegate.core.pos
        def __set__(self, pos):
            ## setting the position requires updating the "bin" attribute
            cdef bam1_t * src
            src = self._delegate
            src.core.pos = pos
            update_bin(src)

    property mapping_quality:
        """mapping quality"""
        def __get__(self):
            return pysam_get_qual(self._delegate)
        def __set__(self, qual):
            pysam_set_qual(self._delegate, qual)

    property cigarstring:
        '''the :term:`cigar` alignment as a string.

        The cigar string is a string of alternating integers
        and characters denoting the length and the type of
        an operation.

        .. note::
            The order length,operation is specified in the
            SAM format. It is different from the order of
            the :attr:`cigar` property.

        Returns None if not present.

        To unset the cigarstring, assign None or the
        empty string.
        '''
        def __get__(self):
            c = self.cigartuples
            if c is None:
                return None
            # reverse order
            else:
                return "".join([ "%i%c" % (y,CODE2CIGAR[x]) for x,y in c])

        def __set__(self, cigar):
            if cigar is None or len(cigar) == 0:
                self.cigartuples = []
            else:
                parts = CIGAR_REGEX.findall(cigar)
                # reverse order
                self.cigartuples = [(CIGAR2CODE[ord(y)], int(x)) for x,y in parts]

    # TODO
    # property cigar:
    #     """the cigar alignment"""

    property next_reference_id:
        """the :term:`reference` id of the mate/next read."""
        def __get__(self):
            return self._delegate.core.mtid
        def __set__(self, mtid):
            if mtid != -1 and self.header and not self.header.is_valid_tid(mtid):
                raise ValueError("reference id {} does not exist in header".format(
                    mtid))
            self._delegate.core.mtid = mtid

    property next_reference_name:
        """:term:`reference` name of the mate/next read (None if no
        AlignmentFile is associated)"""
        def __get__(self):
            if self._delegate.core.mtid == -1:
                return None
            if self.header:
                return self.header.get_reference_name(self._delegate.core.mtid)
            else:
                raise ValueError("next_reference_name unknown if no header associated with record")

        def __set__(self, reference):
            cdef int mtid
            if reference is None or reference == "*":
                self._delegate.core.mtid = -1
            elif reference == "=":
                self._delegate.core.mtid = self._delegate.core.tid
            elif self.header:
                mtid = self.header.get_tid(reference)
                if mtid < 0:
                    raise ValueError("reference {} does not exist in header".format(
                        reference))
                self._delegate.core.mtid = mtid
            else:
                raise ValueError("next_reference_name can not be set if no header associated with record")

    property next_reference_start:
        """the position of the mate/next read."""
        def __get__(self):
            return self._delegate.core.mpos
        def __set__(self, mpos):
            self._delegate.core.mpos = mpos

    property query_length:
        """the length of the query/read.

        This value corresponds to the length of the sequence supplied
        in the BAM/SAM file. The length of a query is 0 if there is no
        sequence in the BAM/SAM file. In those cases, the read length
        can be inferred from the CIGAR alignment, see
        :meth:`pysam.AlignedSegment.infer_query_length`.

        The length includes soft-clipped bases and is equal to
        ``len(query_sequence)``.

        This property is read-only but is updated when a new query
        sequence is assigned to this AlignedSegment.

        Returns 0 if not available.

        """
        def __get__(self):
            return self._delegate.core.l_qseq

    property template_length:
        """the observed query template length"""
        def __get__(self):
            return self._delegate.core.isize
        def __set__(self, isize):
            self._delegate.core.isize = isize

    property query_sequence:
        """read sequence bases, including :term:`soft clipped` bases
        (None if not present).

        Assigning to this attribute will invalidate any quality scores.
        Thus, to in-place edit the sequence and quality scores, copies of
        the quality scores need to be taken. Consider trimming for example::

           q = read.query_qualities
           read.query_sequence = read.query_sequence[5:10]
           read.query_qualities = q[5:10]

        The sequence is returned as it is stored in the BAM file. (This will
        be the reverse complement of the original read sequence if the mapper
        has aligned the read to the reverse strand.)
        """
        def __get__(self):
            if self.cache_query_sequence:
                return self.cache_query_sequence

            cdef bam1_t * src
            cdef char * s
            src = self._delegate

            if src.core.l_qseq == 0:
                return None

            self.cache_query_sequence = force_str(getSequenceInRange(
                src, 0, src.core.l_qseq))
            return self.cache_query_sequence

        def __set__(self, seq):
            # samtools manages sequence and quality length memory together
            # if no quality information is present, the first byte says 0xff.
            cdef bam1_t * src
            cdef uint8_t * p
            cdef char * s
            cdef int l, k
            cdef Py_ssize_t nbytes_new, nbytes_old

            if seq == None:
                l = 0
            else:
                l = len(seq)
                seq = force_bytes(seq)

            src = self._delegate

            # as the sequence is stored in half-bytes, the total length (sequence
            # plus quality scores) is (l+1)/2 + l
            nbytes_new = (l + 1) // 2 + l
            nbytes_old = (src.core.l_qseq + 1) // 2 + src.core.l_qseq

            # acquire pointer to location in memory
            p = pysam_bam_get_seq(src)
            src.core.l_qseq = l

            # change length of data field
            cdef bam1_t * retval = pysam_bam_update(src,
                                                    nbytes_old,
                                                    nbytes_new,
                                                    p)

            if retval == NULL:
                raise MemoryError("could not allocate memory")

            if l > 0:
                # re-acquire pointer to location in memory
                # as it might have moved
                p = pysam_bam_get_seq(src)
                for k from 0 <= k < nbytes_new:
                    p[k] = 0
                # convert to C string
                s = seq
                for k from 0 <= k < l:
                    p[k // 2] |= seq_nt16_table[<unsigned char>s[k]] << 4 * (1 - k % 2)

                # erase qualities
                p = pysam_bam_get_qual(src)
                memset(p, 0xff, l)

            self.cache_query_sequence = force_str(seq)

            # clear cached values for quality values
            self.cache_query_qualities = None
            self.cache_query_alignment_qualities = None

    property query_qualities:
        """read sequence base qualities, including :term:`soft clipped` bases 
        (None if not present).

        Quality scores are returned as a python array of unsigned
        chars. Note that this is not the ASCII-encoded value typically
        seen in FASTQ or SAM formatted files. Thus, no offset of 33
        needs to be subtracted.

        Note that to set quality scores the sequence has to be set
        beforehand as this will determine the expected length of the
        quality score array.

        This method raises a ValueError if the length of the
        quality scores and the sequence are not the same.

        """
        def __get__(self):

            if self.cache_query_qualities:
                return self.cache_query_qualities

            cdef bam1_t * src
            cdef char * q

            src = self._delegate

            if src.core.l_qseq == 0:
                return None

            self.cache_query_qualities = getQualitiesInRange(src, 0, src.core.l_qseq)
            return self.cache_query_qualities

        def __set__(self, qual):

            # note that memory is already allocated via setting the sequence
            # hence length match of sequence and quality needs is checked.
            cdef bam1_t * src
            cdef uint8_t * p
            cdef int l

            src = self._delegate
            p = pysam_bam_get_qual(src)
            if qual is None or len(qual) == 0:
                # if absent and there is a sequence: set to 0xff
                memset(p, 0xff, src.core.l_qseq)
                return

            # check for length match
            l = len(qual)
            if src.core.l_qseq != l:
                raise ValueError(
                    "quality and sequence mismatch: %i != %i" %
                    (l, src.core.l_qseq))

            # create a python array object filling it
            # with the quality scores

            # NB: should avoid this copying if qual is
            # already of the correct type.
            cdef c_array.array result = c_array.array('B', qual)

            # copy data
            memcpy(p, result.data.as_voidptr, l)

            # save in cache
            self.cache_query_qualities = qual

    property bin:
        """properties bin"""
        def __get__(self):
            return self._delegate.core.bin
        def __set__(self, bin):
            self._delegate.core.bin = bin


    ##########################################################
    # Derived simple attributes. These are simple attributes of
    # AlignedSegment getting and setting values.
    ##########################################################
    # 1. Flags
    ##########################################################
    property is_paired:
        """true if read is paired in sequencing"""
        def __get__(self):
            return (self.flag & BAM_FPAIRED) != 0
        def __set__(self,val):
            pysam_update_flag(self._delegate, val, BAM_FPAIRED)

    property is_proper_pair:
        """true if read is mapped in a proper pair"""
        def __get__(self):
            return (self.flag & BAM_FPROPER_PAIR) != 0
        def __set__(self,val):
            pysam_update_flag(self._delegate, val, BAM_FPROPER_PAIR)

    property is_unmapped:
        """true if read itself is unmapped"""
        def __get__(self):
            return (self.flag & BAM_FUNMAP) != 0
        def __set__(self, val):
            pysam_update_flag(self._delegate, val, BAM_FUNMAP)
            # setting the unmapped flag requires recalculation of
            # bin as alignment length is now implicitly 1
            update_bin(self._delegate)

    property is_mapped:
        """true if read itself is mapped
        (implemented in terms of :attr:`is_unmapped`)"""
        def __get__(self):
            return (self.flag & BAM_FUNMAP) == 0
        def __set__(self, val):
            pysam_update_flag(self._delegate, not val, BAM_FUNMAP)
            update_bin(self._delegate)

    property mate_is_unmapped:
        """true if the mate is unmapped"""
        def __get__(self):
            return (self.flag & BAM_FMUNMAP) != 0
        def __set__(self,val):
            pysam_update_flag(self._delegate, val, BAM_FMUNMAP)

    property mate_is_mapped:
        """true if the mate is mapped
        (implemented in terms of :attr:`mate_is_unmapped`)"""
        def __get__(self):
            return (self.flag & BAM_FMUNMAP) == 0
        def __set__(self,val):
            pysam_update_flag(self._delegate, not val, BAM_FMUNMAP)

    property is_reverse:
        """true if read is mapped to reverse strand"""
        def __get__(self):
            return (self.flag & BAM_FREVERSE) != 0
        def __set__(self,val):
            pysam_update_flag(self._delegate, val, BAM_FREVERSE)

    property is_forward:
        """true if read is mapped to forward strand
        (implemented in terms of :attr:`is_reverse`)"""
        def __get__(self):
            return (self.flag & BAM_FREVERSE) == 0
        def __set__(self,val):
            pysam_update_flag(self._delegate, not val, BAM_FREVERSE)

    property mate_is_reverse:
        """true if the mate is mapped to reverse strand"""
        def __get__(self):
            return (self.flag & BAM_FMREVERSE) != 0
        def __set__(self,val):
            pysam_update_flag(self._delegate, val, BAM_FMREVERSE)

    property mate_is_forward:
        """true if the mate is mapped to forward strand
        (implemented in terms of :attr:`mate_is_reverse`)"""
        def __get__(self):
            return (self.flag & BAM_FMREVERSE) == 0
        def __set__(self,val):
            pysam_update_flag(self._delegate, not val, BAM_FMREVERSE)

    property is_read1:
        """true if this is read1"""
        def __get__(self):
            return (self.flag & BAM_FREAD1) != 0
        def __set__(self,val):
            pysam_update_flag(self._delegate, val, BAM_FREAD1)
    property is_read2:
        """true if this is read2"""
        def __get__(self):
            return (self.flag & BAM_FREAD2) != 0
        def __set__(self, val):
            pysam_update_flag(self._delegate, val, BAM_FREAD2)
    property is_secondary:
        """true if not primary alignment"""
        def __get__(self):
            return (self.flag & BAM_FSECONDARY) != 0
        def __set__(self, val):
            pysam_update_flag(self._delegate, val, BAM_FSECONDARY)
    property is_qcfail:
        """true if QC failure"""
        def __get__(self):
            return (self.flag & BAM_FQCFAIL) != 0
        def __set__(self, val):
            pysam_update_flag(self._delegate, val, BAM_FQCFAIL)
    property is_duplicate:
        """true if optical or PCR duplicate"""
        def __get__(self):
            return (self.flag & BAM_FDUP) != 0
        def __set__(self, val):
            pysam_update_flag(self._delegate, val, BAM_FDUP)
    property is_supplementary:
        """true if this is a supplementary alignment"""
        def __get__(self):
            return (self.flag & BAM_FSUPPLEMENTARY) != 0
        def __set__(self, val):
            pysam_update_flag(self._delegate, val, BAM_FSUPPLEMENTARY)

    # 2. Coordinates and lengths
    property reference_end:
        '''aligned reference position of the read on the reference genome.

        reference_end points to one past the last aligned residue.
        Returns None if not available (read is unmapped or no cigar
        alignment present).

        '''
        def __get__(self):
            cdef bam1_t * src
            src = self._delegate
            if (self.flag & BAM_FUNMAP) or pysam_get_n_cigar(src) == 0:
                return None
            return bam_endpos(src)

    property reference_length:
        '''aligned length of the read on the reference genome.

        This is equal to `reference_end - reference_start`. 
        Returns None if not available.
        '''
        def __get__(self):
            cdef bam1_t * src
            src = self._delegate
            if (self.flag & BAM_FUNMAP) or pysam_get_n_cigar(src) == 0:
                return None
            return bam_endpos(src) - \
                self._delegate.core.pos

    property query_alignment_sequence:
        """aligned portion of the read.

        This is a substring of :attr:`query_sequence` that excludes flanking
        bases that were :term:`soft clipped` (None if not present). It
        is equal to ``query_sequence[query_alignment_start:query_alignment_end]``.

        SAM/BAM files may include extra flanking bases that are not
        part of the alignment.  These bases may be the result of the
        Smith-Waterman or other algorithms, which may not require
        alignments that begin at the first residue or end at the last.
        In addition, extra sequencing adapters, multiplex identifiers,
        and low-quality bases that were not considered for alignment
        may have been retained.

        """

        def __get__(self):
            if self.cache_query_alignment_sequence:
                return self.cache_query_alignment_sequence

            cdef bam1_t * src
            cdef uint32_t start, end

            src = self._delegate

            if src.core.l_qseq == 0:
                return None

            start = getQueryStart(src)
            end   = getQueryEnd(src)

            self.cache_query_alignment_sequence = force_str(
                getSequenceInRange(src, start, end))
            return self.cache_query_alignment_sequence

    property query_alignment_qualities:
        """aligned query sequence quality values (None if not present). These
        are the quality values that correspond to 
        :attr:`query_alignment_sequence`, that is, they exclude qualities of 
        :term:`soft clipped` bases. This is equal to 
        ``query_qualities[query_alignment_start:query_alignment_end]``.

        Quality scores are returned as a python array of unsigned
        chars. Note that this is not the ASCII-encoded value typically
        seen in FASTQ or SAM formatted files. Thus, no offset of 33
        needs to be subtracted.

        This property is read-only.

        """
        def __get__(self):

            if self.cache_query_alignment_qualities:
                return self.cache_query_alignment_qualities

            cdef bam1_t * src
            cdef uint32_t start, end

            src = self._delegate

            if src.core.l_qseq == 0:
                return None

            start = getQueryStart(src)
            end   = getQueryEnd(src)
            self.cache_query_alignment_qualities = \
                getQualitiesInRange(src, start, end)
            return self.cache_query_alignment_qualities

    property query_alignment_start:
        """start index of the aligned query portion of the sequence (0-based,
        inclusive).

        This the index of the first base in :attr:`query_sequence` 
        that is not soft-clipped.
        """
        def __get__(self):
            return getQueryStart(self._delegate)

    property query_alignment_end:
        """end index of the aligned query portion of the sequence (0-based,
        exclusive)

        This the index just past the last base in :attr:`query_sequence` 
        that is not soft-clipped.
        """
        def __get__(self):
            return getQueryEnd(self._delegate)

    property modified_bases:
        """Modified bases annotations from Ml/Mm tags. The output is
        Dict[(canonical base, strand, modification)] -> [ (pos,qual), ...]
        with qual being (256*probability), or -1 if unknown.
        Strand==0 for forward and 1 for reverse strand modification
        """
        def __get__(self):
            cdef bam1_t * src
            cdef hts_base_mod_state *m = hts_base_mod_state_alloc()
            cdef hts_base_mod mods[5]
            cdef int pos

            ret = {}
            src = self._delegate
            
            if bam_parse_basemod(src, m) < 0:        
                return None
            
            n = bam_next_basemod(src, m, mods, 5, &pos)

            while n>0:
                for i in range(n):
                    mod_code = chr(mods[i].modified_base) if mods[i].modified_base>0 else -mods[i].modified_base
                    mod_strand = mods[i].strand
                    if self.is_reverse:
                        mod_strand = 1 - mod_strand
                    key = (chr(mods[i].canonical_base), 
                            mod_strand,
                            mod_code )
                    ret.setdefault(key,[]).append((pos,mods[i].qual))
                    
                n = bam_next_basemod(src, m, mods, 5, &pos)

            if n<0:
                return None

            hts_base_mod_state_free(m)
            return ret

    property modified_bases_forward:
        """Modified bases annotations from Ml/Mm tags. The output is
        Dict[(canonical base, strand, modification)] -> [ (pos,qual), ...]
        with qual being (256*probability), or -1 if unknown.
        Strand==0 for forward and 1 for reverse strand modification.
        The positions are with respect to the original sequence from get_forward_sequence()
        """
        def __get__(self):
            pmods = self.modified_bases
            if pmods and self.is_reverse:                
                rmod = {}

                # Try to find the length of the original sequence
                rlen = self.infer_read_length()
                if rlen is None and self.query_sequence is None:
                    return rmod
                else:
                    rlen = len(self.query_sequence)
                    
                for k,mods in pmods.items():
                    nk = k[0],1 - k[1],k[2]
                    for i in range(len(mods)):
                        
                        mods[i] = (rlen - 1 -mods[i][0], mods[i][1])
                    rmod[nk] = mods
                return rmod
            
            return pmods

 
    property query_alignment_length:
        """length of the aligned query sequence.

        This is equal to :attr:`query_alignment_end` - 
        :attr:`query_alignment_start`
        """
        def __get__(self):
            cdef bam1_t * src
            src = self._delegate
            return getQueryEnd(src) - getQueryStart(src)

    #####################################################
    # Computed properties

    def get_reference_positions(self, full_length=False):
        """a list of reference positions that this read aligns to.

        By default, this method returns the (0-based) positions on the
        reference that are within the read's alignment, leaving gaps
        corresponding to deletions and other reference skips.

        When *full_length* is True, the returned list is the same length
        as the read and additionally includes None values corresponding
        to insertions or soft-clipping, i.e., to bases of the read that
        are not aligned to a reference position.
        (See also :meth:`get_aligned_pairs` which additionally returns
        the corresponding positions along the read.)
        """
        cdef uint32_t k, i, l, pos
        cdef int op
        cdef uint32_t * cigar_p
        cdef bam1_t * src
        cdef bint _full = full_length

        src = self._delegate
        if pysam_get_n_cigar(src) == 0:
            return []

        result = []
        pos = src.core.pos
        cigar_p = pysam_bam_get_cigar(src)

        for k from 0 <= k < pysam_get_n_cigar(src):
            op = cigar_p[k] & BAM_CIGAR_MASK
            l = cigar_p[k] >> BAM_CIGAR_SHIFT

            if op == BAM_CSOFT_CLIP or op == BAM_CINS:
                if _full:
                    for i from 0 <= i < l:
                        result.append(None)
            elif op == BAM_CMATCH or op == BAM_CEQUAL or op == BAM_CDIFF:
                for i from pos <= i < pos + l:
                    result.append(i)
                pos += l
            elif op == BAM_CDEL or op == BAM_CREF_SKIP:
                pos += l

        return result

    def infer_query_length(self, always=False):
        """infer query length from CIGAR alignment.

        This method deduces the query length from the CIGAR alignment
        but does not include hard-clipped bases.

        Returns None if CIGAR alignment is not present.

        If *always* is set to True, `infer_read_length` is used instead.
        This is deprecated and only present for backward compatibility.
        """
        if always is True:
            return self.infer_read_length()
        cdef int32_t l = calculateQueryLengthWithoutHardClipping(self._delegate)
        if l > 0:
            return l
        else:
            return None

    def infer_read_length(self):
        """infer read length from CIGAR alignment.

        This method deduces the read length from the CIGAR alignment
        including hard-clipped bases.

        Returns None if CIGAR alignment is not present.
        """
        cdef int32_t l = calculateQueryLengthWithHardClipping(self._delegate)
        if l > 0:
            return l
        else:
            return None

    def get_reference_sequence(self):
        """return the reference sequence in the region that is covered by the
        alignment of the read to the reference.

        This method requires the MD tag to be set.

        """
        return force_str(build_reference_sequence(self._delegate))

    def get_forward_sequence(self):
        """return the original read sequence.

        Reads mapped to the reverse strand are stored reverse complemented in
        the BAM file. This method returns such reads reverse complemented back
        to their original orientation.

        Returns None if the record has no query sequence.
        """
        if self.query_sequence is None:
            return None
        s = force_str(self.query_sequence)
        if self.is_reverse:
            s = s.translate(str.maketrans("ACGTacgtNnXx", "TGCAtgcaNnXx"))[::-1]
        return s

    def get_forward_qualities(self):
        """return the original base qualities of the read sequence,
        in the same format as the :attr:`query_qualities` property.

        Reads mapped to the reverse strand have their base qualities stored
        reversed in the BAM file. This method returns such reads' base qualities
        reversed back to their original orientation.
        """
        if self.is_reverse:
            return self.query_qualities[::-1]
        else:
            return self.query_qualities

    def get_aligned_pairs(self, matches_only=False, with_seq=False, with_cigar=False):
        """a list of aligned read (query) and reference positions.

        Each item in the returned list is a tuple consisting of
        the 0-based offset from the start of the read sequence
        followed by the 0-based reference position.

        For inserts, deletions, skipping either query or reference
        position may be None.

        For padding in the reference, the reference position will
        always be None.

        Parameters
        ----------

        matches_only : bool
          If True, only matched bases are returned --- no None on either
          side.
        with_seq : bool
          If True, return a third element in the tuple containing the
          reference sequence. For CIGAR 'P' (padding in the reference)
          operations, the third tuple element will be None. Substitutions
          are lower-case. This option requires an MD tag to be present.
        with_cigar : bool
          If True, return an extra element in the tuple containing the
          CIGAR operator corresponding to this position tuple.

        Returns
        -------

        aligned_pairs : list of tuples

        """
        cdef uint32_t k, i, pos, qpos, r_idx, l
        cdef int op
        cdef uint32_t * cigar_p
        cdef bam1_t * src = self._delegate
        cdef bint _matches_only = bool(matches_only)
        cdef bint _with_seq = bool(with_seq)
        cdef bint _with_cigar = bool(with_cigar)
        cdef object (*make_tuple)(object, object, object, uint32_t, int)

        # TODO: this method performs no checking and assumes that
        # read sequence, cigar and MD tag are consistent.

        if _with_seq:
            # force_str required for py2/py3 compatibility
            ref_seq = force_str(build_reference_sequence(src))
            if ref_seq is None:
                raise ValueError("MD tag not present")
            make_tuple = _alignedpairs_with_seq_cigar if _with_cigar else _alignedpairs_with_seq
        else:
            ref_seq = None
            make_tuple = _alignedpairs_with_cigar if _with_cigar else _alignedpairs_positions

        r_idx = 0

        if pysam_get_n_cigar(src) == 0:
            return []

        result = []
        pos = src.core.pos
        qpos = 0
        cigar_p = pysam_bam_get_cigar(src)
        for k from 0 <= k < pysam_get_n_cigar(src):
            op = cigar_p[k] & BAM_CIGAR_MASK
            l = cigar_p[k] >> BAM_CIGAR_SHIFT

            if op == BAM_CMATCH or op == BAM_CEQUAL or op == BAM_CDIFF:
                for i from pos <= i < pos + l:
                    result.append(make_tuple(qpos, i, ref_seq, r_idx, op))
                    r_idx += 1
                    qpos += 1
                pos += l

            elif op == BAM_CINS or op == BAM_CSOFT_CLIP or op == BAM_CPAD:
                if not _matches_only:
                    for i from pos <= i < pos + l:
                        result.append(make_tuple(qpos, None, None, 0, op))
                        qpos += 1
                else:
                    qpos += l

            elif op == BAM_CDEL:
                if not _matches_only:
                    for i from pos <= i < pos + l:
                        result.append(make_tuple(None, i, ref_seq, r_idx, op))
                        r_idx += 1
                else:
                    r_idx += l
                pos += l

            elif op == BAM_CHARD_CLIP:
                pass # advances neither

            elif op == BAM_CREF_SKIP:
                if not _matches_only:
                    for i from pos <= i < pos + l:
                        result.append(make_tuple(None, i, None, 0, op))

                pos += l

        return result

    def get_blocks(self):
        """ a list of start and end positions of
        aligned gapless blocks.

        The start and end positions are in genomic
        coordinates.

        Blocks are not normalized, i.e. two blocks
        might be directly adjacent. This happens if
        the two blocks are separated by an insertion
        in the read.
        """

        cdef uint32_t k, pos, l
        cdef int op
        cdef uint32_t * cigar_p
        cdef bam1_t * src

        src = self._delegate
        if pysam_get_n_cigar(src) == 0:
            return []

        result = []
        pos = src.core.pos
        cigar_p = pysam_bam_get_cigar(src)
        l = 0

        for k from 0 <= k < pysam_get_n_cigar(src):
            op = cigar_p[k] & BAM_CIGAR_MASK
            l = cigar_p[k] >> BAM_CIGAR_SHIFT
            if op == BAM_CMATCH or op == BAM_CEQUAL or op == BAM_CDIFF:
                result.append((pos, pos + l))
                pos += l
            elif op == BAM_CDEL or op == BAM_CREF_SKIP:
                pos += l

        return result

    def get_overlap(self, uint32_t start, uint32_t end):
        """return number of aligned bases of read overlapping the interval
        *start* and *end* on the reference sequence.

        Return None if cigar alignment is not available.
        """
        cdef uint32_t k, i, pos, overlap
        cdef int op, o
        cdef uint32_t * cigar_p
        cdef bam1_t * src

        overlap = 0

        src = self._delegate
        if pysam_get_n_cigar(src) == 0:
            return None
        pos = src.core.pos
        o = 0

        cigar_p = pysam_bam_get_cigar(src)
        for k from 0 <= k < pysam_get_n_cigar(src):
            op = cigar_p[k] & BAM_CIGAR_MASK
            l = cigar_p[k] >> BAM_CIGAR_SHIFT

            if op == BAM_CMATCH or op == BAM_CEQUAL or op == BAM_CDIFF:
                o = min( pos + l, end) - max( pos, start )
                if o > 0: overlap += o

            if op == BAM_CMATCH or op == BAM_CDEL or op == BAM_CREF_SKIP or op == BAM_CEQUAL or op == BAM_CDIFF:
                pos += l

        return overlap

    def get_cigar_stats(self):
        """summary of operations in cigar string.

        The output order in the array is "MIDNSHP=X" followed by a
        field for the NM tag. If the NM tag is not present, this
        field will always be 0. (Accessing this field via index -1
        avoids changes if more CIGAR operators are added in future.)

        +-----+----------------+--------+
        |M    |pysam.CMATCH    |0       |
        +-----+----------------+--------+
        |I    |pysam.CINS      |1       |
        +-----+----------------+--------+
        |D    |pysam.CDEL      |2       |
        +-----+----------------+--------+
        |N    |pysam.CREF_SKIP |3       |
        +-----+----------------+--------+
        |S    |pysam.CSOFT_CLIP|4       |
        +-----+----------------+--------+
        |H    |pysam.CHARD_CLIP|5       |
        +-----+----------------+--------+
        |P    |pysam.CPAD      |6       |
        +-----+----------------+--------+
        |=    |pysam.CEQUAL    |7       |
        +-----+----------------+--------+
        |X    |pysam.CDIFF     |8       |
        +-----+----------------+--------+
        |B    |pysam.CBACK     |9       |
        +-----+----------------+--------+
        |NM   |NM tag          |10 or -1|
        +-----+----------------+--------+

        If no cigar string is present, empty arrays will be returned.

        Returns:
            arrays :
                two arrays. The first contains the nucleotide counts within
                each cigar operation, the second contains the number of blocks
                for each cigar operation.

        """

        cdef int nfields = NCIGAR_CODES + 1

        cdef c_array.array base_counts = array.array(
            "I",
            [0] * nfields)
        cdef uint32_t [:] base_view = base_counts
        cdef c_array.array block_counts = array.array(
            "I",
            [0] * nfields)
        cdef uint32_t [:] block_view = block_counts

        cdef bam1_t * src = self._delegate
        cdef int op
        cdef uint32_t l
        cdef int32_t k
        cdef uint32_t * cigar_p = pysam_bam_get_cigar(src)

        if cigar_p == NULL:
            return None

        for k from 0 <= k < pysam_get_n_cigar(src):
            op = cigar_p[k] & BAM_CIGAR_MASK
            l = cigar_p[k] >> BAM_CIGAR_SHIFT
            base_view[op] += l
            block_view[op] += 1

        cdef uint8_t * v = bam_aux_get(src, 'NM')
        if v != NULL:
            base_view[nfields - 1] = <int32_t>bam_aux2i(v)

        return base_counts, block_counts

    #####################################################
    ## Unsorted as yet
    # TODO: capture in CIGAR object
    property cigartuples:
        """the :term:`cigar` alignment. The alignment
        is returned as a list of tuples of (operation, length).

        If the alignment is not present, None is returned.

        The operations are:

        +-----+----------------+-----+
        |M    |pysam.CMATCH    |0    |
        +-----+----------------+-----+
        |I    |pysam.CINS      |1    |
        +-----+----------------+-----+
        |D    |pysam.CDEL      |2    |
        +-----+----------------+-----+
        |N    |pysam.CREF_SKIP |3    |
        +-----+----------------+-----+
        |S    |pysam.CSOFT_CLIP|4    |
        +-----+----------------+-----+
        |H    |pysam.CHARD_CLIP|5    |
        +-----+----------------+-----+
        |P    |pysam.CPAD      |6    |
        +-----+----------------+-----+
        |=    |pysam.CEQUAL    |7    |
        +-----+----------------+-----+
        |X    |pysam.CDIFF     |8    |
        +-----+----------------+-----+
        |B    |pysam.CBACK     |9    |
        +-----+----------------+-----+

        .. note::
            The output is a list of (operation, length) tuples, such as
            ``[(0, 30)]``.
            This is different from the SAM specification and
            the :attr:`cigarstring` property, which uses a
            (length, operation) order, for example: ``30M``.

        To unset the cigar property, assign an empty list
        or None.
        """
        def __get__(self):
            cdef uint32_t * cigar_p
            cdef bam1_t * src
            cdef uint32_t op, l
            cdef uint32_t k

            src = self._delegate
            if pysam_get_n_cigar(src) == 0:
                return None

            cigar = []

            cigar_p = pysam_bam_get_cigar(src);
            for k from 0 <= k < pysam_get_n_cigar(src):
                op = cigar_p[k] & BAM_CIGAR_MASK
                l = cigar_p[k] >> BAM_CIGAR_SHIFT
                cigar.append((op, l))
            return cigar

        def __set__(self, values):
            cdef uint32_t * p
            cdef bam1_t * src
            cdef op, l
            cdef int k

            k = 0

            src = self._delegate

            # get location of cigar string
            p = pysam_bam_get_cigar(src)

            # empty values for cigar string
            if values is None:
                values = []

            cdef uint32_t ncigar = len(values)

            cdef bam1_t * retval = pysam_bam_update(src,
                                                    pysam_get_n_cigar(src) * 4,
                                                    ncigar * 4,
                                                    <uint8_t*>p)

            if retval == NULL:
                raise MemoryError("could not allocate memory")

            # length is number of cigar operations, not bytes
            pysam_set_n_cigar(src, ncigar)

            # re-acquire pointer to location in memory
            # as it might have moved
            p = pysam_bam_get_cigar(src)

            # insert cigar operations
            for op, l in values:
                p[k] = l << BAM_CIGAR_SHIFT | op
                k += 1

            ## setting the cigar string requires updating the bin
            update_bin(src)

    cpdef set_tag(self,
                  tag,
                  value,
                  value_type=None,
                  replace=True):
        """sets a particular field *tag* to *value* in the optional alignment
        section.

        *value_type* describes the type of *value* that is to entered
        into the alignment record. It can be set explicitly to one of
        the valid one-letter type codes. If unset, an appropriate type
        will be chosen automatically based on the python type of
        *value*.

        An existing value of the same *tag* will be overwritten unless
        *replace* is set to False. This is usually not recommended as a
        tag may only appear once in the optional alignment section.

        If *value* is `None`, the tag will be deleted.

        This method accepts valid SAM specification value types, which
        are::

           A: printable char
           i: signed int
           f: float
           Z: printable string
           H: Byte array in hex format
           B: Integer or numeric array

        Additionally, it will accept the integer BAM types ('cCsSI')

        For htslib compatibility, 'a' is synonymous with 'A' and the
        method accepts a 'd' type code for a double precision float.

        When deducing the type code by the python type of *value*, the
        following mapping is applied::

            i: python int
            f: python float
            Z: python str or bytes
            B: python array.array, list or tuple

        Note that a single character string will be output as 'Z' and
        not 'A' as the former is the more general type.
        """

        cdef int value_size
        cdef uint8_t tc
        cdef uint8_t * value_ptr
        cdef uint8_t *existing_ptr
        cdef float float_value
        cdef double double_value
        cdef int32_t int32_t_value
        cdef uint32_t uint32_t_value
        cdef int16_t int16_t_value
        cdef uint16_t uint16_t_value
        cdef int8_t int8_t_value
        cdef uint8_t uint8_t_value
        cdef bam1_t * src = self._delegate
        cdef char * _value_type
        cdef c_array.array array_value
        cdef object buffer

        if len(tag) != 2:
            raise ValueError('Invalid tag: %s' % tag)

        tag = force_bytes(tag)
        if replace:
            existing_ptr = bam_aux_get(src, tag)
            if existing_ptr:
                bam_aux_del(src, existing_ptr)

        # setting value to None deletes a tag
        if value is None:
            return

        cdef uint8_t typecode = get_tag_typecode(value, value_type)
        if typecode == 0:
            raise ValueError("can't guess type or invalid type code specified: {} {}".format(
                value, value_type))

        # sam_format1 for typecasting
        if typecode == b'Z':
            value = force_bytes(value)
            value_ptr = <uint8_t*><char*>value
            value_size = len(value)+1
        elif typecode == b'H':
            # Note that hex tags are stored the very same
            # way as Z string.s
            value = force_bytes(value)
            value_ptr = <uint8_t*><char*>value
            value_size = len(value)+1
        elif typecode == b'A' or typecode == b'a':
            value = force_bytes(value)
            value_ptr = <uint8_t*><char*>value
            value_size = sizeof(char)
            typecode = b'A'
        elif typecode == b'i':
            int32_t_value = value
            value_ptr = <uint8_t*>&int32_t_value
            value_size = sizeof(int32_t)
        elif typecode == b'I':
            uint32_t_value = value
            value_ptr = <uint8_t*>&uint32_t_value
            value_size = sizeof(uint32_t)
        elif typecode == b's':
            int16_t_value = value
            value_ptr = <uint8_t*>&int16_t_value
            value_size = sizeof(int16_t)
        elif typecode == b'S':
            uint16_t_value = value
            value_ptr = <uint8_t*>&uint16_t_value
            value_size = sizeof(uint16_t)
        elif typecode == b'c':
            int8_t_value = value
            value_ptr = <uint8_t*>&int8_t_value
            value_size = sizeof(int8_t)
        elif typecode == b'C':
            uint8_t_value = value
            value_ptr = <uint8_t*>&uint8_t_value
            value_size = sizeof(uint8_t)
        elif typecode == b'd':
            double_value = value
            value_ptr = <uint8_t*>&double_value
            value_size = sizeof(double)
        elif typecode == b'f':
            float_value  = value
            value_ptr = <uint8_t*>&float_value
            value_size = sizeof(float)
        elif typecode == b'B':
            # the following goes through python, needs to be cleaned up
            # pack array using struct
            fmt, args = pack_tags([(tag, value, value_type)])

            # remove tag and type code as set by bam_aux_append
            # first four chars of format (<2sB)
            fmt = '<' + fmt[4:]
            # first two values to pack
            args = args[2:]
            value_size = struct.calcsize(fmt)
            # buffer will be freed when object goes out of scope
            buffer = ctypes.create_string_buffer(value_size)
            struct.pack_into(fmt, buffer, 0, *args)
            # bam_aux_append copies data from value_ptr
            bam_aux_append(src,
                           tag,
                           typecode,
                           value_size,
                           <uint8_t*>buffer.raw)
            return
        else:
            raise ValueError('unsupported value_type {} in set_option'.format(typecode))

        bam_aux_append(src,
                       tag,
                       typecode,
                       value_size,
                       value_ptr)

    cpdef has_tag(self, tag):
        """returns true if the optional alignment section
        contains a given *tag*."""
        cdef uint8_t * v
        cdef int nvalues
        btag = force_bytes(tag)
        v = bam_aux_get(self._delegate, btag)
        return v != NULL

    cpdef get_tag(self, tag, with_value_type=False):
        """
        retrieves data from the optional alignment section
        given a two-letter *tag* denoting the field.

        The returned value is cast into an appropriate python type.

        This method is the fastest way to access the optional
        alignment section if only few tags need to be retrieved.

        Possible value types are "AcCsSiIfZHB" (see BAM format
        specification) as well as additional value type 'd' as
        implemented in htslib.

        Parameters:

            tag :
                data tag.

            with_value_type : Optional[bool]
                if set to True, the return value is a tuple of (tag value, type
                code). (default False)

        Returns:

            A python object with the value of the `tag`. The type of the
            object depends on the data type in the data record.

        Raises:

            KeyError
                If `tag` is not present, a KeyError is raised.

        """
        cdef uint8_t * v
        cdef int nvalues
        btag = force_bytes(tag)
        v = bam_aux_get(self._delegate, btag)
        if v == NULL:
            raise KeyError("tag '%s' not present" % tag)
        if chr(v[0]) == "B":
            auxtype = chr(v[0]) + chr(v[1])
        else:
            auxtype = chr(v[0])

        if auxtype in "iIcCsS":
            value = bam_aux2i(v)
        elif auxtype == 'f' or auxtype == 'F':
            value = bam_aux2f(v)
        elif auxtype == 'd' or auxtype == 'D':
            value = bam_aux2f(v)
        elif auxtype == 'A' or auxtype == 'a':
            # force A to a
            v[0] = b'A'
            # there might a more efficient way
            # to convert a char into a string
            value = '%c' % <char>bam_aux2A(v)
        elif auxtype == 'Z' or auxtype == 'H':
            # Z and H are treated equally as strings in htslib
            value = charptr_to_str(<char*>bam_aux2Z(v))
        elif auxtype[0] == 'B':
            bytesize, nvalues, values = convert_binary_tag(v + 1)
            value = values
        else:
            raise ValueError("unknown auxiliary type '%s'" % auxtype)

        if with_value_type:
            return (value, auxtype)
        else:
            return value

    def get_tags(self, with_value_type=False):
        """the fields in the optional alignment section.

        Returns a list of all fields in the optional
        alignment section. Values are converted to appropriate python
        values. For example: ``[(NM, 2), (RG, "GJP00TM04")]``

        If *with_value_type* is set, the value type as encode in
        the AlignedSegment record will be returned as well:

        [(NM, 2, "i"), (RG, "GJP00TM04", "Z")]

        This method will convert all values in the optional alignment
        section. When getting only one or few tags, please see
        :meth:`get_tag` for a quicker way to achieve this.

        """

        cdef char * ctag
        cdef bam1_t * src
        cdef uint8_t * s
        cdef char auxtag[3]
        cdef char auxtype
        cdef uint8_t byte_size
        cdef int32_t nvalues

        src = self._delegate
        if src.l_data == 0:
            return []
        s = pysam_bam_get_aux(src)
        result = []
        auxtag[2] = 0
        while s < (src.data + src.l_data):
            # get tag
            auxtag[0] = s[0]
            auxtag[1] = s[1]
            s += 2
            auxtype = s[0]
            if auxtype in (b'c', b'C'):
                value = <int>bam_aux2i(s)
                s += 1
            elif auxtype in (b's', b'S'):
                value = <int>bam_aux2i(s)
                s += 2
            elif auxtype in (b'i', b'I'):
                value = <int32_t>bam_aux2i(s)
                s += 4
            elif auxtype == b'f':
                value = <float>bam_aux2f(s)
                s += 4
            elif auxtype == b'd':
                value = <double>bam_aux2f(s)
                s += 8
            elif auxtype in (b'A', b'a'):
                value = "%c" % <char>bam_aux2A(s)
                s += 1
            elif auxtype in (b'Z', b'H'):
                value = charptr_to_str(<char*>bam_aux2Z(s))
                # +1 for NULL terminated string
                s += len(value) + 1
            elif auxtype == b'B':
                s += 1
                byte_size, nvalues, value = convert_binary_tag(s)
                # 5 for 1 char and 1 int
                s += 5 + (nvalues * byte_size) - 1
            else:
                raise KeyError("unknown type '%s'" % auxtype)

            s += 1

            if with_value_type:
                result.append((charptr_to_str(auxtag), value, chr(auxtype)))
            else:
                result.append((charptr_to_str(auxtag), value))

        return result

    def set_tags(self, tags):
        """sets the fields in the optional alignment section with
        a list of (tag, value) tuples.

        The value type of the values is determined from the
        python type. Optionally, a type may be given explicitly as
        a third value in the tuple, For example:

        x.set_tags([(NM, 2, "i"), (RG, "GJP00TM04", "Z")]

        This method will not enforce the rule that the same tag may appear
        only once in the optional alignment section.
        """

        cdef bam1_t * src
        cdef uint8_t * s
        cdef char * temp
        cdef int new_size = 0
        cdef int old_size
        src = self._delegate

        # convert and pack the data
        if tags is not None and len(tags) > 0:
            fmt, args = pack_tags(tags)
            new_size = struct.calcsize(fmt)
            buffer = ctypes.create_string_buffer(new_size)
            struct.pack_into(fmt,
                             buffer,
                             0,
                             *args)


        # delete the old data and allocate new space.
        # If total_size == 0, the aux field will be
        # empty
        old_size = pysam_bam_get_l_aux(src)
        cdef bam1_t * retval = pysam_bam_update(src,
                                                old_size,
                                                new_size,
                                                pysam_bam_get_aux(src))
        if retval == NULL:
            raise MemoryError("could not allocate memory")

        # copy data only if there is any
        if new_size > 0:

            # get location of new data
            s = pysam_bam_get_aux(src)

            # check if there is direct path from buffer.raw to tmp
            p = buffer.raw
            # create handle to make sure buffer stays alive long
            # enough for memcpy, see issue 129
            temp = p
            memcpy(s, temp, new_size)


    ########################################################
    # Compatibility Accessors
    # Functions, properties for compatibility with pysam < 0.8
    #
    # Several options
    #     change the factory functions according to API
    #         * requires code changes throughout, incl passing
    #           handles to factory functions
    #     subclass functions and add attributes at runtime
    #         e.g.: AlignedSegments.qname = AlignedSegments.query_name
    #         * will slow down the default interface
    #     explicit declaration of getters/setters
    ########################################################
    property qname:
        """deprecated, use :attr:`query_name` instead."""
        def __get__(self): return self.query_name
        def __set__(self, v): self.query_name = v
    property tid:
        """deprecated, use :attr:`reference_id` instead."""
        def __get__(self): return self.reference_id
        def __set__(self, v): self.reference_id = v
    property pos:
        """deprecated, use :attr:`reference_start` instead."""
        def __get__(self): return self.reference_start
        def __set__(self, v): self.reference_start = v
    property mapq:
        """deprecated, use :attr:`mapping_quality` instead."""
        def __get__(self): return self.mapping_quality
        def __set__(self, v): self.mapping_quality = v
    property rnext:
        """deprecated, use :attr:`next_reference_id` instead."""
        def __get__(self): return self.next_reference_id
        def __set__(self, v): self.next_reference_id = v
    property pnext:
        """deprecated, use :attr:`next_reference_start` instead."""
        def __get__(self):
            return self.next_reference_start
        def __set__(self, v):
            self.next_reference_start = v
    property cigar:
        """deprecated, use :attr:`cigarstring` or :attr:`cigartuples` instead."""
        def __get__(self):
            r = self.cigartuples
            if r is None:
                r = []
            return r
        def __set__(self, v): self.cigartuples = v
    property tlen:
        """deprecated, use :attr:`template_length` instead."""
        def __get__(self):
            return self.template_length
        def __set__(self, v):
            self.template_length = v
    property seq:
        """deprecated, use :attr:`query_sequence` instead."""
        def __get__(self):
            return self.query_sequence
        def __set__(self, v):
            self.query_sequence = v
    property qual:
        """deprecated, use :attr:`query_qualities` instead."""
        def __get__(self):
            return array_to_qualitystring(self.query_qualities)
        def __set__(self, v):
            self.query_qualities = qualitystring_to_array(v)
    property alen:
        """deprecated, use :attr:`reference_length` instead."""
        def __get__(self):
            return self.reference_length
        def __set__(self, v):
            self.reference_length = v
    property aend:
        """deprecated, use :attr:`reference_end` instead."""
        def __get__(self):
            return self.reference_end
        def __set__(self, v):
            self.reference_end = v
    property rlen:
        """deprecated, use :attr:`query_length` instead."""
        def __get__(self):
            return self.query_length
        def __set__(self, v):
            self.query_length = v
    property query:
        """deprecated, use :attr:`query_alignment_sequence` 
        instead."""
        def __get__(self):
            return self.query_alignment_sequence
        def __set__(self, v):
            self.query_alignment_sequence = v
    property qqual:
        """deprecated, use :attr:`query_alignment_qualities` 
        instead."""
        def __get__(self):
            return array_to_qualitystring(self.query_alignment_qualities)
        def __set__(self, v):
            self.query_alignment_qualities = qualitystring_to_array(v)
    property qstart:
        """deprecated, use :attr:`query_alignment_start` instead."""
        def __get__(self):
            return self.query_alignment_start
        def __set__(self, v):
            self.query_alignment_start = v
    property qend:
        """deprecated, use :attr:`query_alignment_end` instead."""
        def __get__(self):
            return self.query_alignment_end
        def __set__(self, v):
            self.query_alignment_end = v
    property qlen:
        """deprecated, use :attr:`query_alignment_length` 
        instead."""
        def __get__(self):
            return self.query_alignment_length
        def __set__(self, v):
            self.query_alignment_length = v
    property mrnm:
        """deprecated, use :attr:`next_reference_id` instead."""
        def __get__(self):
            return self.next_reference_id
        def __set__(self, v):
            self.next_reference_id = v
    property mpos:
        """deprecated, use :attr:`next_reference_start` 
        instead."""
        def __get__(self):
            return self.next_reference_start
        def __set__(self, v):
            self.next_reference_start = v
    property rname:
        """deprecated, use :attr:`reference_id` instead."""
        def __get__(self):
            return self.reference_id
        def __set__(self, v):
            self.reference_id = v
    property isize:
        """deprecated, use :attr:`template_length` instead."""
        def __get__(self):
            return self.template_length
        def __set__(self, v):
            self.template_length = v
    property blocks:
        """deprecated, use :meth:`get_blocks()` instead."""
        def __get__(self):
            return self.get_blocks()
    property aligned_pairs:
        """deprecated, use :meth:`get_aligned_pairs()` instead."""
        def __get__(self):
            return self.get_aligned_pairs()
    property inferred_length:
        """deprecated, use :meth:`infer_query_length()` instead."""
        def __get__(self):
            return self.infer_query_length()
    property positions:
        """deprecated, use :meth:`get_reference_positions()` instead."""
        def __get__(self):
            return self.get_reference_positions()
    property tags:
        """deprecated, use :meth:`get_tags()` instead."""
        def __get__(self):
            return self.get_tags()
        def __set__(self, tags):
            self.set_tags(tags)
    def overlap(self):
        """deprecated, use :meth:`get_overlap()` instead."""
        return self.get_overlap()
    def opt(self, tag):
        """deprecated, use :meth:`get_tag()` instead."""
        return self.get_tag(tag)
    def setTag(self, tag, value, value_type=None, replace=True):
        """deprecated, use :meth:`set_tag()` instead."""
        return self.set_tag(tag, value, value_type, replace)


cdef class PileupColumn:
    '''A pileup of reads at a particular reference sequence position
    (:term:`column`). A pileup column contains all the reads that map
    to a certain target base.

    This class is a proxy for results returned by the samtools pileup
    engine.  If the underlying engine iterator advances, the results
    of this column will change.
    '''
    def __init__(self):
        raise TypeError("this class cannot be instantiated from Python")

    def __str__(self):
        return "\t".join(map(str,
                              (self.reference_id,
                               self.reference_pos,
                               self.nsegments))) +\
            "\n" +\
            "\n".join(map(str, self.pileups))

    def __dealloc__(self):
        free(self.buf.s)

    def set_min_base_quality(self, min_base_quality):
        """set the minimum base quality for this pileup column.
        """
        self.min_base_quality = min_base_quality

    def __len__(self):
        """return number of reads aligned to this column.

        see :meth:`get_num_aligned`
        """
        return self.get_num_aligned()

    property reference_id:
        '''the reference sequence number as defined in the header'''
        def __get__(self):
            return self.tid

    property reference_name:
        """:term:`reference` name (None if no AlignmentFile is associated)"""
        def __get__(self):
            if self.header is not None:
                return self.header.get_reference_name(self.tid)
            return None

    property nsegments:
        '''number of reads mapping to this column.

        Note that this number ignores the base quality filter.'''
        def __get__(self):
            return self.n_pu
        def __set__(self, n):
            self.n_pu = n

    property reference_pos:
        '''the position in the reference sequence (0-based).'''
        def __get__(self):
            return self.pos

    property pileups:
        '''list of reads (:class:`pysam.PileupRead`) aligned to this column'''
        def __get__(self):
            if self.plp == NULL or self.plp[0] == NULL:
                raise ValueError("PileupColumn accessed after iterator finished")

            cdef int x
            cdef const bam_pileup1_t * p = NULL
            pileups = []

            # warning: there could be problems if self.n and self.buf are
            # out of sync.
            for x from 0 <= x < self.n_pu:
                p = &(self.plp[0][x])
                if p == NULL:
                    raise ValueError(
                        "pileup buffer out of sync - most likely use of iterator "
                        "outside loop")
                if pileup_base_qual_skip(p, self.min_base_quality):
                    continue
                pileups.append(makePileupRead(p, self.header))
            return pileups

    ########################################################
    # Compatibility Accessors
    # Functions, properties for compatibility with pysam < 0.8
    ########################################################
    property pos:
        """deprecated, use :attr:`reference_pos` instead."""
        def __get__(self):
            return self.reference_pos
        def __set__(self, v):
            self.reference_pos = v

    property tid:
        """deprecated, use :attr:`reference_id` instead."""
        def __get__(self):
            return self.reference_id
        def __set__(self, v):
            self.reference_id = v

    property n:
        """deprecated, use :attr:`nsegments` instead."""
        def __get__(self):
            return self.nsegments
        def __set__(self, v):
            self.nsegments = v

    def get_num_aligned(self):
        """return number of aligned bases at pileup column position.

        This method applies a base quality filter and the number is
        equal to the size of :meth:`get_query_sequences`,
        :meth:`get_mapping_qualities`, etc.

        """
        cdef uint32_t x = 0
        cdef uint32_t c = 0
        cdef uint32_t cnt = 0
        cdef const bam_pileup1_t * p = NULL
        if self.plp == NULL or self.plp[0] == NULL:
            raise ValueError("PileupColumn accessed after iterator finished")

        for x from 0 <= x < self.n_pu:
            p = &(self.plp[0][x])
            if p == NULL:
                raise ValueError(
                    "pileup buffer out of sync - most likely use of iterator "
                    "outside loop")
            if pileup_base_qual_skip(p, self.min_base_quality):
                continue
            cnt += 1
        return cnt

    def get_query_sequences(self, bint mark_matches=False, bint mark_ends=False, bint add_indels=False):
        """query bases/sequences at pileup column position.

        Optionally, the bases/sequences can be annotated according to the samtools
        mpileup format. This is the format description from the samtools mpileup tool::

           Information on match, mismatch, indel, strand, mapping
           quality and start and end of a read are all encoded at the
           read base column. At this column, a dot stands for a match
           to the reference base on the forward strand, a comma for a
           match on the reverse strand, a '>' or '<' for a reference
           skip, `ACGTN' for a mismatch on the forward strand and
           `acgtn' for a mismatch on the reverse strand. A pattern
           `\\+[0-9]+[ACGTNacgtn]+' indicates there is an insertion
           between this reference position and the next reference
           position. The length of the insertion is given by the
           integer in the pattern, followed by the inserted
           sequence. Similarly, a pattern `-[0-9]+[ACGTNacgtn]+'
           represents a deletion from the reference. The deleted bases
           will be presented as `*' in the following lines. Also at
           the read base column, a symbol `^' marks the start of a
           read. The ASCII of the character following `^' minus 33
           gives the mapping quality. A symbol `$' marks the end of a
           read segment

        To reproduce samtools mpileup format, set all of mark_matches,
        mark_ends and add_indels to True.

        Parameters
        ----------

        mark_matches: bool

          If True, output bases matching the reference as "." or ","
          for forward and reverse strand, respectively. This mark
          requires the reference sequence. If no reference is
          present, this option is ignored.

        mark_ends : bool

          If True, add markers "^" and "$" for read start and end, respectively.

        add_indels : bool

          If True, add bases for bases inserted into or skipped from the
          reference. The latter requires a reference sequence file to have
          been given, e.g. via `pileup(fastafile = ...)`. If no reference
          sequence is available, skipped bases are represented as 'N's.

        Returns
        -------

        a list of bases/sequences per read at pileup column position. : list

        """
        cdef uint32_t x = 0
        cdef uint32_t j = 0
        cdef uint32_t c = 0
        cdef uint8_t cc = 0
        cdef uint8_t rb = 0
        cdef kstring_t * buf = &self.buf
        cdef const bam_pileup1_t * p = NULL

        if self.plp == NULL or self.plp[0] == NULL:
            raise ValueError("PileupColumn accessed after iterator finished")

        buf.l = 0

        # todo: reference sequence to count matches/mismatches
        # todo: convert assertions to exceptions
        for x from 0 <= x < self.n_pu:
            p = &(self.plp[0][x])
            if p == NULL:
                raise ValueError(
                    "pileup buffer out of sync - most likely use of iterator "
                    "outside loop")
            if pileup_base_qual_skip(p, self.min_base_quality):
                continue
            # see samtools pileup_seq
            if mark_ends and p.is_head:
                kputc(b'^', buf)

                if p.b.core.qual > 93:
                    kputc(126, buf)
                else:
                    kputc(p.b.core.qual + 33, buf)
            if not p.is_del:
                if p.qpos < p.b.core.l_qseq:
                    cc = <uint8_t>seq_nt16_str[bam_seqi(bam_get_seq(p.b), p.qpos)]
                else:
                    cc = b'N'

                if mark_matches and self.reference_sequence != NULL:
                    rb = self.reference_sequence[self.reference_pos]
                    if seq_nt16_table[cc] == seq_nt16_table[rb]:
                        cc = b'='
                kputc(strand_mark_char(cc, p.b), buf)
            elif add_indels:
                if p.is_refskip:
                    if bam_is_rev(p.b):
                        kputc(b'<', buf)
                    else:
                        kputc(b'>', buf)
                else:
                    kputc(b'*', buf)
            if add_indels:
                if p.indel > 0:
                    kputc(b'+', buf)
                    kputw(p.indel, buf)
                    for j from 1 <= j <= p.indel:
                        cc = seq_nt16_str[bam_seqi(bam_get_seq(p.b), p.qpos + j)]
                        kputc(strand_mark_char(cc, p.b), buf)
                elif p.indel < 0:
                    kputc(b'-', buf)
                    kputw(-p.indel, buf)
                    for j from 1 <= j <= -p.indel:
                        # TODO: out-of-range check here?
                        if self.reference_sequence == NULL:
                            cc = b'N'
                        else:
                            cc = self.reference_sequence[self.reference_pos + j]
                        kputc(strand_mark_char(cc, p.b), buf)
            if mark_ends and p.is_tail:
                kputc(b'$', buf)

            kputc(b':', buf)

        if buf.l == 0:
            # could be zero if all qualities are too low
            return ""
        else:
            # quicker to ensemble all and split than to encode all separately.
            # ignore last ":"
            return force_str(PyBytes_FromStringAndSize(buf.s, buf.l-1)).split(":")

    def get_query_qualities(self):
        """query base quality scores at pileup column position.

        Returns
        -------

        a list of quality scores : list
        """
        cdef uint32_t x = 0
        cdef const bam_pileup1_t * p = NULL
        cdef uint32_t c = 0
        result = []
        for x from 0 <= x < self.n_pu:
            p = &(self.plp[0][x])
            if p == NULL:
                raise ValueError(
                    "pileup buffer out of sync - most likely use of iterator "
                    "outside loop")

            if p.qpos < p.b.core.l_qseq:
                c = bam_get_qual(p.b)[p.qpos]
            else:
                c = 0
            if c < self.min_base_quality:
                continue
            result.append(c)
        return result

    def get_mapping_qualities(self):
        """query mapping quality scores at pileup column position.

        Returns
        -------

        a list of quality scores : list
        """
        if self.plp == NULL or self.plp[0] == NULL:
            raise ValueError("PileupColumn accessed after iterator finished")

        cdef uint32_t x = 0
        cdef const bam_pileup1_t * p = NULL
        result = []
        for x from 0 <= x < self.n_pu:
            p = &(self.plp[0][x])
            if p == NULL:
                raise ValueError(
                    "pileup buffer out of sync - most likely use of iterator "
                    "outside loop")

            if pileup_base_qual_skip(p, self.min_base_quality):
                continue
            result.append(p.b.core.qual)
        return result

    def get_query_positions(self):
        """positions in read at pileup column position.

        Returns
        -------

        a list of read positions : list
        """
        if self.plp == NULL or self.plp[0] == NULL:
            raise ValueError("PileupColumn accessed after iterator finished")

        cdef uint32_t x = 0
        cdef const bam_pileup1_t * p = NULL
        result = []
        for x from 0 <= x < self.n_pu:
            p = &(self.plp[0][x])
            if p == NULL:
                raise ValueError(
                    "pileup buffer out of sync - most likely use of iterator "
                    "outside loop")

            if pileup_base_qual_skip(p, self.min_base_quality):
                continue
            result.append(p.qpos)
        return result

    def get_query_names(self):
        """query/read names aligned at pileup column position.

        Returns
        -------

        a list of query names at pileup column position. : list
        """
        if self.plp == NULL or self.plp[0] == NULL:
            raise ValueError("PileupColumn accessed after iterator finished")

        cdef uint32_t x = 0
        cdef const bam_pileup1_t * p = NULL
        result = []
        for x from 0 <= x < self.n_pu:
            p = &(self.plp[0][x])
            if p == NULL:
                raise ValueError(
                    "pileup buffer out of sync - most likely use of iterator "
                    "outside loop")

            if pileup_base_qual_skip(p, self.min_base_quality):
                continue
            result.append(charptr_to_str(pysam_bam_get_qname(p.b)))
        return result


cdef class PileupRead:
    '''Representation of a read aligned to a particular position in the
    reference sequence.

    '''

    def __init__(self):
        raise TypeError(
            "this class cannot be instantiated from Python")

    def __str__(self):
        return "\t".join(
            map(str,
                (self.alignment, self.query_position,
                 self.indel, self.level,
                 self.is_del, self.is_head,
                 self.is_tail, self.is_refskip)))

    property alignment:
        """a :class:`pysam.AlignedSegment` object of the aligned read"""
        def __get__(self):
            return self._alignment

    property query_position:
        """position of the read base at the pileup site, 0-based.
        None if :attr:`is_del` or :attr:`is_refskip` is set.

        """
        def __get__(self):
            if self.is_del or self.is_refskip:
                return None
            else:
                return self._qpos

    property query_position_or_next:
        """position of the read base at the pileup site, 0-based.

        If the current position is a deletion, returns the next
        aligned base.

        """
        def __get__(self):
            return self._qpos

    property indel:
        """indel length for the position following the current pileup site.

        This quantity peeks ahead to the next cigar operation in this
        alignment. If the next operation is an insertion, indel will
        be positive. If the next operation is a deletion, it will be
        negation. 0 if the next operation is not an indel.

        """
        def __get__(self):
            return self._indel

    property level:
        """the level of the read in the "viewer" mode. Note that this value
        is currently not computed."""
        def __get__(self):
            return self._level

    property is_del:
        """1 iff the base on the padded read is a deletion"""
        def __get__(self):
            return self._is_del

    property is_head:
        """1 iff the base on the padded read is the left-most base."""
        def __get__(self):
            return self._is_head

    property is_tail:
        """1 iff the base on the padded read is the right-most base."""
        def __get__(self):
            return self._is_tail

    property is_refskip:
        """1 iff the base on the padded read is part of CIGAR N op."""
        def __get__(self):
            return self._is_refskip



cpdef enum CIGAR_OPS:
    CMATCH = 0
    CINS = 1
    CDEL = 2
    CREF_SKIP = 3
    CSOFT_CLIP = 4
    CHARD_CLIP = 5
    CPAD = 6
    CEQUAL = 7
    CDIFF = 8
    CBACK = 9


cpdef enum SAM_FLAGS:
    # the read is paired in sequencing, no matter whether it is mapped in a pair
    FPAIRED = 1
    # the read is mapped in a proper pair
    FPROPER_PAIR = 2
    # the read itself is unmapped; conflictive with FPROPER_PAIR
    FUNMAP = 4
    # the mate is unmapped
    FMUNMAP = 8
    # the read is mapped to the reverse strand
    FREVERSE = 16
    # the mate is mapped to the reverse strand
    FMREVERSE = 32
    # this is read1
    FREAD1 = 64
    # this is read2
    FREAD2 = 128
    # not primary alignment
    FSECONDARY = 256
    # QC failure
    FQCFAIL = 512
    # optical or PCR duplicate
    FDUP = 1024
    # supplementary alignment
    FSUPPLEMENTARY = 2048


__all__ = [
    "AlignedSegment",
    "PileupColumn",
    "PileupRead",
    "CMATCH",
    "CINS",
    "CDEL",
    "CREF_SKIP",
    "CSOFT_CLIP",
    "CHARD_CLIP",
    "CPAD",
    "CEQUAL",
    "CDIFF",
    "CBACK",
    "FPAIRED",
    "FPROPER_PAIR",
    "FUNMAP",
    "FMUNMAP",
    "FREVERSE",
    "FMREVERSE",
    "FREAD1",
    "FREAD2",
    "FSECONDARY",
    "FQCFAIL",
    "FDUP",
    "FSUPPLEMENTARY",
    "KEY_NAMES"]<|MERGE_RESOLUTION|>--- conflicted
+++ resolved
@@ -894,12 +894,12 @@
     return seq
 
 
-<<<<<<< HEAD
 cdef inline str safe_reference_name(AlignmentHeader header, int tid):
     if tid == -1: return "*"
     elif header is not None: return header.get_reference_name(tid)
     else: return f"#{tid}"
-=======
+
+
 # Tuple-building helper functions used by AlignedSegment.get_aligned_pairs()
 
 cdef _alignedpairs_positions(qpos, pos, ref_seq, uint32_t r_idx, int op):
@@ -918,7 +918,6 @@
 cdef _alignedpairs_with_seq_cigar(qpos, pos, ref_seq, uint32_t r_idx, int op):
     ref_base = ref_seq[r_idx] if ref_seq is not None else None
     return (qpos, pos, ref_base, CIGAR_OPS(op))
->>>>>>> 16a300fc
 
 
 cdef class AlignedSegment:
