# cython: embedsignature=True
# cython: profile=True
###############################################################################
###############################################################################
# Cython wrapper for SAM/BAM/CRAM files based on htslib
###############################################################################
# The principal classes defined in this module are:
#
# class AlignedSegment  an aligned segment (read)
#
# class PileupColumn    a collection of segments (PileupRead) aligned to
#                       a particular genomic position.
# 
# class PileupRead      an AlignedSegment aligned to a particular genomic
#                       position. Contains additional attributes with respect
#                       to this.
#
# Additionally this module defines numerous additional classes that are part
# of the internal API. These are:
# 
# Various iterator classes to iterate over alignments in sequential (IteratorRow)
# or in a stacked fashion (IteratorColumn):
# 
# class IteratorRow
# class IteratorRowRegion
# class IteratorRowHead
# class IteratorRowAll
# class IteratorRowAllRefs
# class IteratorRowSelection
#
###############################################################################
#
# The MIT License
#
# Copyright (c) 2015 Andreas Heger
#
# Permission is hereby granted, free of charge, to any person obtaining a
# copy of this software and associated documentation files (the "Software"),
# to deal in the Software without restriction, including without limitation
# the rights to use, copy, modify, merge, publish, distribute, sublicense,
# and/or sell copies of the Software, and to permit persons to whom the
# Software is furnished to do so, subject to the following conditions:
#
# The above copyright notice and this permission notice shall be included in
# all copies or substantial portions of the Software.
#
# THE SOFTWARE IS PROVIDED "AS IS", WITHOUT WARRANTY OF ANY KIND, EXPRESS OR
# IMPLIED, INCLUDING BUT NOT LIMITED TO THE WARRANTIES OF MERCHANTABILITY,
# FITNESS FOR A PARTICULAR PURPOSE AND NONINFRINGEMENT.  IN NO EVENT SHALL
# THE AUTHORS OR COPYRIGHT HOLDERS BE LIABLE FOR ANY CLAIM, DAMAGES OR OTHER
# LIABILITY, WHETHER IN AN ACTION OF CONTRACT, TORT OR OTHERWISE, ARISING
# FROM, OUT OF OR IN CONNECTION WITH THE SOFTWARE OR THE USE OR OTHER
# DEALINGS IN THE SOFTWARE.
#
###############################################################################
import re
import array
import ctypes
import struct

cimport cython
from cpython cimport array as c_array
from cpython.version cimport PY_MAJOR_VERSION
from cpython cimport PyErr_SetString, PyBytes_FromStringAndSize
from libc.string cimport strchr

from cutils cimport force_bytes, force_str, charptr_to_str
from cutils cimport qualities_to_qualitystring, qualitystring_to_array, \
    array_to_qualitystring

# Constants for binary tag conversion
cdef char * htslib_types = 'cCsSiIf'
cdef char * parray_types = 'bBhHiIf'

# translation tables

# cigar code to character and vice versa
cdef char* CODE2CIGAR= "MIDNSHP=X"

if PY_MAJOR_VERSION >= 3:
    CIGAR2CODE = dict([y, x] for x, y in enumerate(CODE2CIGAR))
else:
    CIGAR2CODE = dict([ord(y), x] for x, y in enumerate(CODE2CIGAR))

CIGAR_REGEX = re.compile("(\d+)([MIDNSHP=X])")

#####################################################################
# typecode guessing
cdef inline char map_typecode_htslib_to_python(uint8_t s):
    """map an htslib typecode to the corresponding python typecode
    to be used in the struct or array modules."""

    # map type from htslib to python array
    cdef char * f = strchr(htslib_types, s)
    if f == NULL:
        raise ValueError("unknown htslib tag typecode '%s'" % chr(s))
    return parray_types[f - htslib_types]

cdef inline uint8_t map_typecode_python_to_htslib(char s):
    """determine value type from type code of array"""
    cdef char * f = strchr(parray_types, s)
    if f == NULL:
        raise ValueError(
            "unknown conversion for array typecode '%s'" % s)
    return htslib_types[f - parray_types]

# optional tag data manipulation
cdef convert_binary_tag(uint8_t * tag):
    """return bytesize, number of values and array of values
    in aux_data memory location pointed to by tag."""
    cdef uint8_t auxtype
    cdef uint8_t byte_size
    cdef int32_t nvalues
    # get byte size
    auxtype = tag[0]
    byte_size = aux_type2size(auxtype)
    tag += 1
    # get number of values in array
    nvalues = (<int32_t*>tag)[0]
    tag += 4
    
    # define python array
    cdef c_array.array c_values = array.array(
        chr(map_typecode_htslib_to_python(auxtype)))
    c_array.resize(c_values, nvalues)

    # copy data
    memcpy(c_values.data.as_voidptr, <uint8_t*>tag, nvalues * byte_size)

    # no need to check for endian-ness as bam1_core_t fields
    # and aux_data are in host endian-ness. See sam.c and calls
    # to swap_data
    return byte_size, nvalues, c_values


cdef bytes TagToString(tuple tagtup):
    cdef c_array.array b_aux_arr
    cdef char value_type = tagtup[2]
    cdef char* tag = tagtup[0]
    cdef double value_double
    cdef long value_int
    cdef bytes value_bytes
    cdef long i, min_value
    cdef double f
    cdef cython.str ret
    cdef size_t size
    if(value_type in ['c', 'C', 'i', 'I', 's', 'S']):
        value_int = tagtup[1]
        ret = tag + ":i:%s" % value_int
    elif(value_type in ['f', 'F', 'd', 'D']):
        value_float = tagtup[1]
        ret = tag + ":f:%s" % (value_float)
    elif(value_type == "Z"):
        value_bytes = tagtup[1]
        ret = tag + ":Z:" + value_bytes
    elif(value_type == "B"):
        if(isinstance(tagtup[1], array.array)):
            b_aux_arr = tagtup[1]
        else:
            if(isinstance(tagtup[1][0], float)):
                if(len(tagtup[1]) == 1):
                    return <bytes> (tag + ":B:f%s," % tagtup[1][0])
                else:
                    return <bytes> (tag + ":B:f" +
                                ",".join([str(f) for f in tagtup[1]]))
            else:
                b_aux_arr = array('l', tagtup[1])
                # Choose long to accommodate any size integers.
        size = sizeof(b_aux_arr)
        min_value = min(b_aux_arr)
        length = len(b_aux_arr)
        if(size == 1):
<<<<<<< HEAD
            if(length != 1):
                if(min_value < 0):
                    ret = tag + ":B:c" + ",".join([str(i) for i in b_aux_arr])
                else:
                    ret = tag + ":B:C" + ",".join([str(i) for i in b_aux_arr])
            elif(min_value < 0):
                ret = tag + ":B:c%s," % b_aux_arr[0]
            else:
                ret = tag + ":B:C%s," % b_aux_arr[0]
        elif(size == 2):
            if(length != 1):
                if(min_value < 0):
                    ret = tag + ":B:i" + ",".join([str(i) for i in b_aux_arr])
                else:
                    ret = tag + ":B:I" + ",".join([str(i) for i in b_aux_arr])
            elif(min_value < 0):
                ret = tag + ":B:i%s," % b_aux_arr[0]
            else:
                ret = tag + ":B:I%s," % b_aux_arr[0]
        else:  # size == 4. Removed check to compile to switch statement.
            if(length != 1):
                if(min_value < 0):
                    ret = tag + ":B:s" + ",".join([str(i) for i in b_aux_arr])
                else:
                    ret = tag + ":B:S" + ",".join([str(i) for i in b_aux_arr])
            elif(min_value < 0):
                ret = tag + ":B:s%s," % b_aux_arr[0]
            else:
                ret = tag + ":B:S%s," % b_aux_arr[0]
=======
            if(min_value < 0):
                ret = tag + ":B:c," + ",".join([str(i) for i in b_aux_arr])
            else:
                ret = tag + ":B:C," + ",".join([str(i) for i in b_aux_arr])
        elif(size == 2):
            if(min_value < 0):
                ret = tag + ":B:i," + ",".join([str(i) for i in b_aux_arr])
            else:
                ret = tag + ":B:I," + ",".join([str(i) for i in b_aux_arr])
        else:  # size == 4. Removed check to compile to switch statement.
            if(min_value < 0):
                ret = tag + ":B:s," + ",".join([str(i) for i in b_aux_arr])
            else:
                ret = tag + ":B:S," + ",".join([str(i) for i in b_aux_arr])
>>>>>>> 006d34cf
    elif(value_type == "H"):
        ret = tag + ":H:" + "".join([hex(i)[2:] for i in tagtup[1]])
    elif(value_type == "A"):
        ret = tag + ":A:" + tagtup[1]
    else:
        # Unrecognized character - returning the string as it was provided.
        # An exception is not being raised because that prevents cython
        # from being able to compile this into a switch statement for
        # performance.
        ret = "%s:%s:%s" % (tag, tagtup[2], tagtup[1])
    return <bytes> ret


cdef inline uint8_t get_value_code(value, value_type=None):
    '''guess type code for a *value*. If *value_type* is None,
    the type code will be inferred based on the Python type of
    *value*'''
    cdef uint8_t  typecode    
    cdef char * _char_type

    if value_type is None:
        if isinstance(value, int):
            typecode = 'i'
        elif isinstance(value, float):
            typecode = 'd'
        elif isinstance(value, str):
            typecode = 'Z'
        elif isinstance(value, bytes):
            typecode = 'Z'
        elif isinstance(value, array.array) or \
                isinstance(value, list) or \
                isinstance(value, tuple):
            typecode = 'B'
        else:
            return 0
    else:
        if value_type not in 'Zidf':
            return 0
        value_type = force_bytes(value_type)
        _char_type = value_type
        typecode = (<uint8_t*>_char_type)[0]

    return typecode


cdef inline getTypecode(value, maximum_value=None):
    '''returns the value typecode of a value.

    If max is specified, the approprite type is
    returned for a range where value is the minimum.
    '''

    if maximum_value is None:
        maximum_value = value

    t = type(value)

    if t is float:
        valuetype = b'f'
    elif t is int:
        # signed ints
        if value < 0: 
            if value >= -128 and maximum_value < 128:
                valuetype = b'c'
            elif value >= -32768 and maximum_value < 32768:
                valuetype = b's'
            elif value < -2147483648 or maximum_value >= 2147483648:
                raise ValueError(
                    "at least one signed integer out of range of "
                    "BAM/SAM specification")
            else:
                valuetype = b'i'
        # unsigned ints
        else:
            if maximum_value < 256:
                valuetype = b'C'
            elif maximum_value < 65536:
                valuetype = b'S'
            elif maximum_value >= 4294967296:
                raise ValueError(
                    "at least one integer out of range of BAM/SAM specification")
            else:
                valuetype = b'I'
    else:
        # Note: hex strings (H) are not supported yet
        if t is not bytes:
            value = value.encode('ascii')
        if len(value) == 1:
            valuetype = b"A"
        else:
            valuetype = b'Z'

    return valuetype


cdef inline packTags(tags):
    """pack a list of tags. Each tag is a tuple of (tag, tuple).

    Values are packed into the most space efficient data structure
    possible unless the tag contains a third field with the typecode.

    Returns a format string and the associated list of arguments
    to be used in a call to struct.pack_into.
    """
    fmts, args = ["<"], []

    datatype2format = {
        'c': ('b', 1),
        'C': ('B', 1),
        's': ('h', 2),
        'S': ('H', 2),
        'i': ('i', 4),
        'I': ('I', 4),
        'f': ('f', 4),
        'A': ('c', 1)}
    
    for tag in tags:

        if len(tag) == 2:
            pytag, value = tag
            valuetype = None
        elif len(tag) == 3:
            pytag, value, valuetype = tag
        else:
            raise ValueError("malformatted tag: %s" % str(tag))

        if not type(pytag) is bytes:
            pytag = pytag.encode('ascii')

        t = type(value)

        if t is tuple or t is list:
            # binary tags from tuples or lists
            if valuetype is None:
                # automatically determine value type - first value
                # determines type. If there is a mix of types, the
                # result is undefined.
                valuetype = getTypecode(min(value), max(value))

            if valuetype not in datatype2format:
                raise ValueError("invalid value type '%s'" % valuetype)

            datafmt = "2sccI%i%s" % (len(value), datatype2format[valuetype][0])
            args.extend([pytag[:2], 
                         b"B",
                         valuetype,
                         len(value)] + list(value))

        elif isinstance(value, array.array):
            # binary tags from arrays
            if valuetype is None:
                valuetype = chr(map_typecode_python_to_htslib(ord(value.typecode)))
                
            if valuetype not in datatype2format:
                raise ValueError("invalid value type '%s'" % valuetype)
            
            # use array.tostring() to retrieve byte representation and
            # save as bytes
            datafmt = "2sccI%is" % (len(value) * datatype2format[valuetype][1])
            args.extend([pytag[:2], 
                         b"B",
                         valuetype,
                         len(value),
                         value.tostring()])
            
        else:
            if valuetype is None:
                valuetype = getTypecode(value)

            if valuetype == b"Z":
                datafmt = "2sc%is" % (len(value)+1)
            else:
                datafmt = "2sc%s" % datatype2format[valuetype][0]

            args.extend([pytag[:2],
                         valuetype,
                         value])

        fmts.append(datafmt)

    return "".join(fmts), args


cdef inline int32_t getQueryStart(bam1_t *src) except -1:
    cdef uint32_t * cigar_p
    cdef uint32_t k, op
    cdef uint32_t start_offset = 0

    if pysam_get_n_cigar(src):
        cigar_p = pysam_bam_get_cigar(src);
        for k from 0 <= k < pysam_get_n_cigar(src):
            op = cigar_p[k] & BAM_CIGAR_MASK
            if op == BAM_CHARD_CLIP:
                if start_offset != 0 and start_offset != src.core.l_qseq:
                    PyErr_SetString(ValueError, 'Invalid clipping in CIGAR string')
                    return -1
            elif op == BAM_CSOFT_CLIP:
                start_offset += cigar_p[k] >> BAM_CIGAR_SHIFT
            else:
                break

    return start_offset


cdef inline int32_t getQueryEnd(bam1_t *src) except -1:
    cdef uint32_t * cigar_p
    cdef uint32_t k, op
    cdef uint32_t end_offset = src.core.l_qseq

    if pysam_get_n_cigar(src) > 1:
        cigar_p = pysam_bam_get_cigar(src);
        for k from pysam_get_n_cigar(src) > k >= 1:
            op = cigar_p[k] & BAM_CIGAR_MASK
            if op == BAM_CHARD_CLIP:
                if end_offset != 0 and end_offset != src.core.l_qseq:
                    PyErr_SetString(ValueError,
                                    'Invalid clipping in CIGAR string')
                    return -1
            elif op == BAM_CSOFT_CLIP:
                end_offset -= cigar_p[k] >> BAM_CIGAR_SHIFT
            else:
                break

    if end_offset == 0:
        end_offset = src.core.l_qseq

    return end_offset


cdef inline object getSequenceInRange(bam1_t *src,
                                         uint32_t start,
                                         uint32_t end):
    """return python string of the sequence in a bam1_t object.
    """

    cdef uint8_t * p
    cdef uint32_t k
    cdef char * s

    if not src.core.l_qseq:
        return None

    seq = PyBytes_FromStringAndSize(NULL, end - start)
    s   = <char*>seq
    p   = pysam_bam_get_seq(src)

    for k from start <= k < end:
        # equivalent to seq_nt16_str[bam1_seqi(s, i)] (see bam.c)
        # note: do not use string literal as it will be a python string
        s[k-start] = seq_nt16_str[p[k/2] >> 4 * (1 - k%2) & 0xf]

    return charptr_to_str(seq)


cdef inline object getQualitiesInRange(bam1_t *src,
                                          uint32_t start, 
                                          uint32_t end):
    """return python array of quality values from a bam1_t object"""

    cdef uint8_t * p
    cdef uint32_t k

    p = pysam_bam_get_qual(src)
    if p[0] == 0xff:
        return None

    # 'B': unsigned char
    cdef c_array.array result = array.array('B', [0])
    c_array.resize(result, end - start)

    # copy data
    memcpy(result.data.as_voidptr, <void*>&p[start], end - start) 

    return result


#####################################################################
## private factory methods
cdef class AlignedSegment
cdef makeAlignedSegment(bam1_t * src):
    '''return an AlignedSegment object constructed from `src`'''
    # note that the following does not call __init__
    cdef AlignedSegment dest = AlignedSegment.__new__(AlignedSegment)
    dest._delegate = bam_dup1(src)
    return dest


cdef class PileupColumn
cdef makePileupColumn(bam_pileup1_t ** plp, int tid, int pos, int n_pu):
    '''return a PileupColumn object constructed from pileup in `plp` and setting
    additional attributes.'''
    # note that the following does not call __init__
    cdef PileupColumn dest = PileupColumn.__new__(PileupColumn)
    dest.plp = plp
    dest.tid = tid
    dest.pos = pos
    dest.n_pu = n_pu
    return dest

cdef class PileupRead
cdef inline makePileupRead(bam_pileup1_t * src):
    '''return a PileupRead object construted from a bam_pileup1_t * object.'''
    cdef PileupRead dest = PileupRead.__new__(PileupRead)
    dest._alignment = makeAlignedSegment(src.b)
    dest._qpos = src.qpos
    dest._indel = src.indel
    dest._level = src.level
    dest._is_del = src.is_del
    dest._is_head = src.is_head
    dest._is_tail = src.is_tail
    dest._is_refskip = src.is_refskip
    return dest


cdef class AlignedSegment:
    '''Class representing an aligned segment.

    This class stores a handle to the samtools C-structure representing
    an aligned read. Member read access is forwarded to the C-structure
    and converted into python objects. This implementation should be fast,
    as only the data needed is converted.

    For write access, the C-structure is updated in-place. This is
    not the most efficient way to build BAM entries, as the variable
    length data is concatenated and thus needs to be resized if
    a field is updated. Furthermore, the BAM entry might be
    in an inconsistent state.

    One issue to look out for is that the sequence should always
    be set *before* the quality scores. Setting the sequence will
    also erase any quality scores that were set previously.
    '''

    # Now only called when instances are created from Python
    def __init__(self):
        # see bam_init1
        self._delegate = <bam1_t*>calloc(1, sizeof(bam1_t))
        # allocate some memory. If size is 0, calloc does not return a
        # pointer that can be passed to free() so allocate 40 bytes
        # for a new read
        self._delegate.m_data = 40
        self._delegate.data = <uint8_t *>calloc(
            self._delegate.m_data, 1)
        self._delegate.l_data = 0

        # caching for selected fields
        self.cache_query_qualities = None
        self.cache_query_alignment_qualities = None
        self.cache_query_sequence = None
        self.cache_query_alignment_sequence = None

    def __dealloc__(self):
        bam_destroy1(self._delegate)

    def __str__(self):
        """return string representation of alignment.

        The representation is an approximate :term:`SAM` format, because
        an aligned read might not be associated with a :term:`AlignmentFile`.
        As a result :term:`tid` is shown instead of the reference name. 
        Similarly, the tags field is returned in its parsed state.

        To get a valid SAM record, use :meth:`tostring`.
        """
        # sam-parsing is done in sam.c/bam_format1_core which
        # requires a valid header.
        return "\t".join(map(str, (self.query_name,
                                   self.flag,
                                   self.reference_id,
                                   self.reference_start,
                                   self.mapping_quality,
                                   self.cigarstring,
                                   self.next_reference_id,
                                   self.next_reference_start,
                                   self.query_alignment_length,
                                   self.query_sequence,
                                   self.query_qualities,
                                   self.tags)))

    def __copy__(self):
        return makeAlignedSegment(self._delegate)

    def __deepcopy__(self, memo):
        return makeAlignedSegment(self._delegate)

    def compare(self, AlignedSegment other):
        '''return -1,0,1, if contents in this are binary
        <,=,> to *other*

        '''

        cdef int retval, x
        cdef bam1_t *t
        cdef bam1_t *o

        t = self._delegate
        o = other._delegate

        # uncomment for debugging purposes
        # cdef unsigned char * oo, * tt
        # tt = <unsigned char*>(&t.core)
        # oo = <unsigned char*>(&o.core)
        # for x from 0 <= x < sizeof( bam1_core_t): print x, tt[x], oo[x]
        # tt = <unsigned char*>(t.data)
        # oo = <unsigned char*>(o.data)
        # for x from 0 <= x < max(t.l_data, o.l_data): print x, tt[x], oo[x], chr(tt[x]), chr(oo[x])

        # Fast-path test for object identity
        if t == o:
            return 0

        retval = memcmp(&t.core, &o.core, sizeof(bam1_core_t))

        if retval:
            return retval
        # cmp(t.l_data, o.l_data)
        retval = (t.l_data > o.l_data) - (t.l_data < o.l_data)
        if retval:
            return retval
        return memcmp(t.data, o.data, t.l_data)

    def __richcmp__(self, AlignedSegment other, int op):
        if op == 2:  # == operator
            return self.compare(other) == 0
        elif op == 3:  # != operator
            return self.compare(other) != 0
        else:
            return NotImplemented

    def __hash__(self):
        cdef bam1_t * src
        src = self._delegate
        # shift and xor values in the core structure
        # make sure tid and mtid are shifted by different amounts
        # should variable length data be included?
        cdef uint32_t hash_value = src.core.tid << 24 ^ \
            src.core.pos << 16 ^ \
            src.core.qual << 8 ^ \
            src.core.flag ^ \
            src.core.isize << 24 ^ \
            src.core.mtid << 16 ^ \
            src.core.mpos << 8

        return hash_value

    cpdef bytes tostring(self, AlignmentFile_t htsfile):
        """returns a string representation of the aligned segment.

        The output format is valid SAM format if 

        Parameters
        ----------

        htsfile -- AlignmentFile object to map numerical
                   identifers to chromosome names.
        """

        cdef cython.str cigarstring, mate_ref, ref
        if self.reference_id < 0:
            ref = "*"
        else:
            ref = htsfile.getrname(self.reference_id)

        if self.rnext < 0:
            mate_ref = "*"
        elif self.rnext == self.reference_id:
            mate_ref = "="
        else:
            mate_ref = htsfile.getrname(self.rnext)

        cigarstring = self.cigarstring if(
            self.cigarstring is not None) else "*"
        ret = "%s\t%s\t%s\t%s\t%s\t%s\t%s\t%s\t%s\t%s\t%s\t%s\n" % (
            self.query_name, self.flag,
            ref, self.pos + 1, self.mapq,
            cigarstring,
            mate_ref, self.mpos + 1,
            self.template_length,
            self.seq, self.qual,
            self.get_tag_string())
        return <bytes> ret

    cdef bytes get_tag_string(self):
        cdef tuple tag
        cdef cython.str ret = "\t".join([
            TagToString(tag) for tag in
            self.get_tags(with_value_type=True)])
        return <bytes> ret

    ########################################################
    ## Basic attributes in order of appearance in SAM format
    property query_name:
        """the query template name (None if not present)"""
        def __get__(self):
            cdef bam1_t * src
            src = self._delegate
            if pysam_get_l_qname(src) == 0:
                return None
            return charptr_to_str(<char *>pysam_bam_get_qname(src))

        def __set__(self, qname):
            if qname is None or len(qname) == 0:
                return
            qname = force_bytes(qname)
            cdef bam1_t * src
            cdef int l
            cdef char * p

            src = self._delegate
            p = pysam_bam_get_qname(src)

            # the qname is \0 terminated
            l = len(qname) + 1
            pysam_bam_update(src,
                             pysam_get_l_qname(src),
                             l,
                             <uint8_t*>p)

            
            pysam_set_l_qname(src, l)

            # re-acquire pointer to location in memory
            # as it might have moved
            p = pysam_bam_get_qname(src)

            strncpy(p, qname, l)

    property flag:
        """properties flag"""
        def __get__(self):
            return pysam_get_flag(self._delegate)
        def __set__(self, flag):
            pysam_set_flag(self._delegate, flag)

    property reference_id:
        """:term:`reference` ID

        .. note::

            This field contains the index of the reference sequence in
            the sequence dictionary. To obtain the name of the
            reference sequence, use
            :meth:`pysam.AlignmentFile.getrname()`

        """
        def __get__(self): return self._delegate.core.tid
        def __set__(self, tid): self._delegate.core.tid = tid

    property reference_start:
        """0-based leftmost coordinate"""
        def __get__(self): return self._delegate.core.pos
        def __set__(self, pos):
            ## setting the position requires updating the "bin" attribute
            cdef bam1_t * src
            src = self._delegate
            src.core.pos = pos
            if pysam_get_n_cigar(src):
                pysam_set_bin(src, 
                              hts_reg2bin(
                                  src.core.pos,
                                  bam_endpos(src),
                                  14,
                                  5))
            else:
                pysam_set_bin(src,
                              hts_reg2bin(
                                  src.core.pos,
                                  src.core.pos + 1,
                                  14,
                                  5))

    property mapping_quality:
        """mapping quality"""
        def __get__(self):
            return pysam_get_qual(self._delegate)
        def __set__(self, qual):
            pysam_set_qual(self._delegate, qual)

    property cigarstring:
        '''the :term:`cigar` alignment as a string.
        
        The cigar string is a string of alternating integers
        and characters denoting the length and the type of
        an operation.

        .. note::
            The order length,operation is specified in the
            SAM format. It is different from the order of
            the :attr:`cigar` property.

        Returns None if not present.

        To unset the cigarstring, assign None or the
        empty string.
        '''
        def __get__(self):
            c = self.cigartuples
            if c is None:
                return None
            # reverse order
            else:
                return "".join([ "%i%c" % (y,CODE2CIGAR[x]) for x,y in c])
            
        def __set__(self, cigar):
            if cigar is None or len(cigar) == 0:
                self.cigartuples = []
            else:
                parts = CIGAR_REGEX.findall(cigar)
                # reverse order
                self.cigartuples = [(CIGAR2CODE[ord(y)], int(x)) for x,y in parts]

    # TODO
    # property cigar:
    #     """the cigar alignment"""

    property next_reference_id:
        """the :term:`reference` id of the mate/next read."""
        def __get__(self): return self._delegate.core.mtid
        def __set__(self, mtid):
            self._delegate.core.mtid = mtid

    property next_reference_start:
        """the position of the mate/next read."""
        def __get__(self):
            return self._delegate.core.mpos
        def __set__(self, mpos):
            self._delegate.core.mpos = mpos

    property query_length:
        """the length of the query/read.

        This value corresponds to the length of the sequence supplied
        in the BAM/SAM file. The length of a query is 0 if there is no
        sequence in the BAM/SAM file. In those cases, the read length
        can be inferred from the CIGAR alignment, see
        :meth:`pysam.AlignmentFile.infer_query_length.`.

        The length includes soft-clipped bases and is equal to
        ``len(query_sequence)``.

        This property is read-only but can be set by providing a
        sequence.

        Returns 0 if not available.

        """
        def __get__(self):
            return self._delegate.core.l_qseq

    property template_length:
        """the observed query template length"""
        def __get__(self):
            return self._delegate.core.isize
        def __set__(self, isize):
            self._delegate.core.isize = isize

    property query_sequence:
        """read sequence bases, including :term:`soft clipped` bases 
        (None if not present).

        Note that assigning to seq will invalidate any quality scores.
        Thus, to in-place edit the sequence and quality scores, copies of
        the quality scores need to be taken. Consider trimming for example::

           q = read.query_qualities
           read.query_squence = read.query_sequence[5:10]
           read.query_qualities = q[5:10]

        The sequence is returned as it is stored in the BAM file. Some mappers
        might have stored a reverse complement of the original read 
        sequence.
        """
        def __get__(self):
            if self.cache_query_sequence:
                return self.cache_query_sequence

            cdef bam1_t * src
            cdef char * s
            src = self._delegate

            if src.core.l_qseq == 0:
                return None

            self.cache_query_sequence = getSequenceInRange(
                src, 0, src.core.l_qseq)
            return self.cache_query_sequence

        def __set__(self, seq):
            # samtools manages sequence and quality length memory together
            # if no quality information is present, the first byte says 0xff.
            cdef bam1_t * src
            cdef uint8_t * p
            cdef char * s
            cdef int l, k
            cdef Py_ssize_t nbytes_new, nbytes_old

            if seq == None:
                l = 0
            else:
                l = len(seq)                
                seq = force_bytes(seq)

            src = self._delegate

            # as the sequence is stored in half-bytes, the total length (sequence
            # plus quality scores) is (l+1)/2 + l
            nbytes_new = (l + 1) / 2 + l
            nbytes_old = (src.core.l_qseq + 1) / 2 + src.core.l_qseq

            # acquire pointer to location in memory
            p = pysam_bam_get_seq(src)
            src.core.l_qseq = l

            # change length of data field
            pysam_bam_update(src,
                             nbytes_old,
                             nbytes_new,
                             p)

            if l > 0:
                # re-acquire pointer to location in memory
                # as it might have moved
                p = pysam_bam_get_seq(src)
                for k from 0 <= k < nbytes_new:
                    p[k] = 0
                # convert to C string
                s = seq
                for k from 0 <= k < l:
                    p[k/2] |= seq_nt16_table[<unsigned char>s[k]] << 4 * (1 - k % 2)

                # erase qualities
                p = pysam_bam_get_qual(src)
                p[0] = 0xff

            self.cache_query_sequence = seq

            # clear cached values for quality values
            self.cache_query_qualities = None
            self.cache_query_alignment_qualities = None

    property query_qualities:
        """read sequence base qualities, including :term:`soft
        clipped` bases (None if not present).

        Quality scores are returned as a python array of unsigned
        chars. Note that this is not the ASCII-encoded value typically
        seen in FASTQ or SAM formatted files. Thus, no offset of 33
        needs to be subtracted.

        Note that to set quality scores the sequence has to be set
        beforehand as this will determine the expected length of the
        quality score array.

        This method raises a ValueError if the length of the 
        quality scores and the sequence are not the same.

        """
        def __get__(self):

            if self.cache_query_qualities:
                return self.cache_query_qualities

            cdef bam1_t * src
            cdef char * q

            src = self._delegate

            if src.core.l_qseq == 0:
                return None

            self.cache_query_qualities = getQualitiesInRange(src, 0, src.core.l_qseq)
            return self.cache_query_qualities

        def __set__(self, qual):

            # note that memory is already allocated via setting the sequence
            # hence length match of sequence and quality needs is checked.
            cdef bam1_t * src
            cdef uint8_t * p
            cdef int l

            src = self._delegate
            p = pysam_bam_get_qual(src)
            if qual is None or len(qual) == 0:
                # if absent and there is a sequence: set to 0xff
                if src.core.l_qseq != 0:
                    p[0] = 0xff
                return

            # check for length match
            l = len(qual)
            if src.core.l_qseq != l:
                raise ValueError(
                    "quality and sequence mismatch: %i != %i" %
                    (l, src.core.l_qseq))

            # create a python array object filling it
            # with the quality scores

            # NB: should avoid this copying if qual is
            # already of the correct type.
            cdef c_array.array result = c_array.array('B', qual)

            # copy data
            memcpy(p, result.data.as_voidptr, l)
            
            # save in cache
            self.cache_query_qualities = qual

    property bin:
        """properties bin"""
        def __get__(self):
            return pysam_get_bin(self._delegate)
        def __set__(self, bin):
            pysam_set_bin(self._delegate, bin)


    ##########################################################
    # Derived simple attributes. These are simple attributes of 
    # AlignedSegment getting and setting values.
    ##########################################################
    # 1. Flags
    ##########################################################
    property is_paired:
        """true if read is paired in sequencing"""
        def __get__(self):
            return (self.flag & BAM_FPAIRED) != 0
        def __set__(self,val):
            pysam_update_flag(self._delegate, val, BAM_FPAIRED)

    property is_proper_pair:
        """true if read is mapped in a proper pair"""
        def __get__(self):
            return (self.flag & BAM_FPROPER_PAIR) != 0
        def __set__(self,val):
            pysam_update_flag(self._delegate, val, BAM_FPROPER_PAIR)
    property is_unmapped:
        """true if read itself is unmapped"""
        def __get__(self):
            return (self.flag & BAM_FUNMAP) != 0
        def __set__(self, val):
            pysam_update_flag(self._delegate, val, BAM_FUNMAP)
    property mate_is_unmapped:
        """true if the mate is unmapped"""
        def __get__(self):
            return (self.flag & BAM_FMUNMAP) != 0
        def __set__(self,val):
            pysam_update_flag(self._delegate, val, BAM_FMUNMAP)
    property is_reverse:
        """true if read is mapped to reverse strand"""
        def __get__(self):
            return (self.flag & BAM_FREVERSE) != 0
        def __set__(self,val):
            pysam_update_flag(self._delegate, val, BAM_FREVERSE)
    property mate_is_reverse:
        """true is read is mapped to reverse strand"""
        def __get__(self):
            return (self.flag & BAM_FMREVERSE) != 0
        def __set__(self,val):
            pysam_update_flag(self._delegate, val, BAM_FMREVERSE)
    property is_read1:
        """true if this is read1"""
        def __get__(self):
            return (self.flag & BAM_FREAD1) != 0
        def __set__(self,val):
            pysam_update_flag(self._delegate, val, BAM_FREAD1)
    property is_read2:
        """true if this is read2"""
        def __get__(self):
            return (self.flag & BAM_FREAD2) != 0
        def __set__(self, val):
            pysam_update_flag(self._delegate, val, BAM_FREAD2)
    property is_secondary:
        """true if not primary alignment"""
        def __get__(self):
            return (self.flag & BAM_FSECONDARY) != 0
        def __set__(self, val):
            pysam_update_flag(self._delegate, val, BAM_FSECONDARY)
    property is_qcfail:
        """true if QC failure"""
        def __get__(self):
            return (self.flag & BAM_FQCFAIL) != 0
        def __set__(self, val):
            pysam_update_flag(self._delegate, val, BAM_FQCFAIL)
    property is_duplicate:
        """true if optical or PCR duplicate"""
        def __get__(self):
            return (self.flag & BAM_FDUP) != 0
        def __set__(self, val):
            pysam_update_flag(self._delegate, val, BAM_FDUP)
    property is_supplementary:
        """true if this is a supplementary alignment"""
        def __get__(self):
            return (self.flag & BAM_FSUPPLEMENTARY) != 0
        def __set__(self, val):
            pysam_update_flag(self._delegate, val, BAM_FSUPPLEMENTARY)

    # 2. Coordinates and lengths
    property reference_end:
        '''aligned reference position of the read on the reference genome.

        reference_end points to one past the last aligned residue.
        Returns None if not available (read is unmapped or no cigar
        alignment present).

        '''
        def __get__(self):
            cdef bam1_t * src
            src = self._delegate
            if (self.flag & BAM_FUNMAP) or pysam_get_n_cigar(src) == 0:
                return None
            return bam_endpos(src)

    property reference_length:
        '''aligned length of the read on the reference genome.

        This is equal to `aend - pos`. Returns None if not available.'''
        def __get__(self):
            cdef bam1_t * src
            src = self._delegate
            if (self.flag & BAM_FUNMAP) or pysam_get_n_cigar(src) == 0:
                return None
            return bam_endpos(src) - \
                self._delegate.core.pos
    
    property query_alignment_sequence:
        """aligned portion of the read.

        This is a substring of :attr:`seq` that excludes flanking
        bases that were :term:`soft clipped` (None if not present). It
        is equal to ``seq[qstart:qend]``.

        SAM/BAM files may include extra flanking bases that are not
        part of the alignment.  These bases may be the result of the
        Smith-Waterman or other algorithms, which may not require
        alignments that begin at the first residue or end at the last.
        In addition, extra sequencing adapters, multiplex identifiers,
        and low-quality bases that were not considered for alignment
        may have been retained.

        """

        def __get__(self):
            if self.cache_query_alignment_sequence:
                return self.cache_query_alignment_sequence

            cdef bam1_t * src
            cdef uint32_t start, end

            src = self._delegate

            if src.core.l_qseq == 0:
                return None

            start = getQueryStart(src)
            end   = getQueryEnd(src)

            self.cache_query_alignment_sequence = getSequenceInRange(src, start, end)
            return self.cache_query_alignment_sequence

    property query_alignment_qualities:
        """aligned query sequence quality values (None if not present). These
        are the quality values that correspond to :attr:`query`, that
        is, they exclude qualities of :term:`soft clipped` bases. This
        is equal to ``qual[qstart:qend]``.

        Quality scores are returned as a python array of unsigned
        chars. Note that this is not the ASCII-encoded value typically
        seen in FASTQ or SAM formatted files. Thus, no offset of 33
        needs to be subtracted.

        This property is read-only.

        """
        def __get__(self):

            if self.cache_query_alignment_qualities:
                return self.cache_query_alignment_qualities

            cdef bam1_t * src
            cdef uint32_t start, end

            src = self._delegate

            if src.core.l_qseq == 0:
                return None

            start = getQueryStart(src)
            end   = getQueryEnd(src)
            self.cache_query_alignment_qualities = \
                getQualitiesInRange(src, start, end)
            return self.cache_query_alignment_qualities

    property query_alignment_start:
        """start index of the aligned query portion of the sequence (0-based,
        inclusive).

        This the index of the first base in :attr:`seq` that is not
        soft-clipped.

        """
        def __get__(self):
            return getQueryStart(self._delegate)

    property query_alignment_end:
        """end index of the aligned query portion of the sequence (0-based,
        exclusive)"""
        def __get__(self):
            return getQueryEnd(self._delegate)

    property query_alignment_length:
        """length of the aligned query sequence.

        This is equal to :attr:`qend` - :attr:`qstart`"""
        def __get__(self):
            cdef bam1_t * src
            src = self._delegate
            return getQueryEnd(src) - getQueryStart(src)

    #####################################################
    # Computed properties

    def get_reference_positions(self, full_length=False):
        """a list of reference positions that this read aligns to.

        By default, this method only returns positions in the
        reference that are within the alignment. If *full_length* is
        set, None values will be included for any soft-clipped or
        unaligned positions within the read. The returned list will
        thus be of the same length as the read.

        """
        cdef uint32_t k, i, pos
        cdef int op
        cdef uint32_t * cigar_p
        cdef bam1_t * src
        cdef bint _full = full_length

        src = self._delegate
        if pysam_get_n_cigar(src) == 0:
            return []

        result = []
        pos = src.core.pos
        cigar_p = pysam_bam_get_cigar(src)

        for k from 0 <= k < pysam_get_n_cigar(src):
            op = cigar_p[k] & BAM_CIGAR_MASK
            l = cigar_p[k] >> BAM_CIGAR_SHIFT

            if op == BAM_CSOFT_CLIP or op == BAM_CINS:
                if _full:
                    for i from 0 <= i < l:
                        result.append(None)
            elif op == BAM_CMATCH:
                for i from pos <= i < pos + l:
                    result.append(i)
                pos += l
            elif op == BAM_CDEL or op == BAM_CREF_SKIP:
                pos += l

        return result

    def infer_query_length(self, always=True):
        """inferred read length from CIGAR string.

        If *always* is set to True, the read length
        will be always inferred. If set to False, the length
        of the read sequence will be returned if it is
        available.

        Returns None if CIGAR string is not present.
        """
        cdef uint32_t k, qpos
        cdef int op
        cdef uint32_t * cigar_p
        cdef bam1_t * src 

        src = self._delegate

        if not always and src.core.l_qseq:
            return src.core.l_qseq

        if pysam_get_n_cigar(src) == 0:
            return None

        qpos = 0
        cigar_p = pysam_bam_get_cigar(src)

        for k from 0 <= k < pysam_get_n_cigar(src):
            op = cigar_p[k] & BAM_CIGAR_MASK

            if op == BAM_CMATCH or op == BAM_CINS or \
               op == BAM_CSOFT_CLIP or \
               op == BAM_CEQUAL or op == BAM_CDIFF:
                qpos += cigar_p[k] >> BAM_CIGAR_SHIFT

        return qpos
            
    def get_aligned_pairs(self, matches_only = False):
        """a list of aligned read (query) and reference positions.
        For inserts, deletions, skipping either query or reference position may be None.

        If @matches_only is True, only matched bases are returned - no None on either side.

        Padding is currently not supported and leads to an exception
        
        """
        cdef uint32_t k, i, pos, qpos
        cdef int op
        cdef uint32_t * cigar_p
        cdef bam1_t * src 
        cdef int _matches_only

        _matches_only = bool(matches_only)

        src = self._delegate
        if pysam_get_n_cigar(src) == 0:
            return []

        result = []
        pos = src.core.pos
        qpos = 0
        cigar_p = pysam_bam_get_cigar(src)

        for k from 0 <= k < pysam_get_n_cigar(src):
            op = cigar_p[k] & BAM_CIGAR_MASK
            l = cigar_p[k] >> BAM_CIGAR_SHIFT

            if op == BAM_CMATCH or op == BAM_CEQUAL or op == BAM_CDIFF:
                for i from pos <= i < pos + l:
                    result.append((qpos, i))
                    qpos += 1
                pos += l

            elif op == BAM_CINS or op == BAM_CSOFT_CLIP:
                if not _matches_only:
                    for i from pos <= i < pos + l:
                        result.append((qpos, None))
                        qpos += 1
                else:
                    qpos += l

            elif op == BAM_CDEL or op == BAM_CREF_SKIP:
                if not _matches_only:
                    for i from pos <= i < pos + l:
                        result.append((None, i))
                pos += l

            elif op == BAM_CHARD_CLIP:
                pass # advances neither

            elif op == BAM_CPAD:
                raise NotImplementedError("Padding (BAM_CPAD, 6) is currently not supported. Please implement. Sorry about that.")

        return result

    def get_blocks(self):
        """ a list of start and end positions of
        aligned gapless blocks.

        The start and end positions are in genomic 
        coordinates. 
      
        Blocks are not normalized, i.e. two blocks 
        might be directly adjacent. This happens if
        the two blocks are separated by an insertion 
        in the read.
        """

        cdef uint32_t k, pos, l
        cdef int op
        cdef uint32_t * cigar_p
        cdef bam1_t * src

        src = self._delegate
        if pysam_get_n_cigar(src) == 0:
            return []

        result = []
        pos = src.core.pos
        cigar_p = pysam_bam_get_cigar(src)
        l = 0

        for k from 0 <= k < pysam_get_n_cigar(src):
            op = cigar_p[k] & BAM_CIGAR_MASK
            l = cigar_p[k] >> BAM_CIGAR_SHIFT
            if op == BAM_CMATCH:
                result.append((pos, pos + l))
                pos += l
            elif op == BAM_CDEL or op == BAM_CREF_SKIP:
                pos += l

        return result

    def get_overlap(self, uint32_t start, uint32_t end):
        """return number of aligned bases of read overlapping the interval
        *start* and *end* on the reference sequence.

        Return None if cigar alignment is not available.
        """
        cdef uint32_t k, i, pos, overlap
        cdef int op, o
        cdef uint32_t * cigar_p
        cdef bam1_t * src

        overlap = 0

        src = self._delegate
        if pysam_get_n_cigar(src) == 0:
            return None
        pos = src.core.pos
        o = 0

        cigar_p = pysam_bam_get_cigar(src)
        for k from 0 <= k < pysam_get_n_cigar(src):
            op = cigar_p[k] & BAM_CIGAR_MASK
            l = cigar_p[k] >> BAM_CIGAR_SHIFT

            if op == BAM_CMATCH:
                o = min( pos + l, end) - max( pos, start )
                if o > 0: overlap += o

            if op == BAM_CMATCH or op == BAM_CDEL or op == BAM_CREF_SKIP:
                pos += l

        return overlap

    #####################################################
    ## Unsorted as yet
    # TODO: capture in CIGAR object
    property cigartuples:
        """the :term:`cigar` alignment. The alignment
        is returned as a list of tuples of (operation, length). 

        If the alignment is not present, None is returned.

        The operations are:

        +-----+--------------+-----+
        |M    |BAM_CMATCH    |0    |
        +-----+--------------+-----+
        |I    |BAM_CINS      |1    |
        +-----+--------------+-----+
        |D    |BAM_CDEL      |2    |
        +-----+--------------+-----+
        |N    |BAM_CREF_SKIP |3    |
        +-----+--------------+-----+
        |S    |BAM_CSOFT_CLIP|4    |
        +-----+--------------+-----+
        |H    |BAM_CHARD_CLIP|5    |
        +-----+--------------+-----+
        |P    |BAM_CPAD      |6    |
        +-----+--------------+-----+
        |=    |BAM_CEQUAL    |7    |
        +-----+--------------+-----+
        |X    |BAM_CDIFF     |8    |
        +-----+--------------+-----+

        .. note::
            The output is a list of (operation, length) tuples, such as
            ``[(0, 30)]``.
            This is different from the SAM specification and
            the :attr:`cigarstring` property, which uses a
            (length, operation) order, for example: ``30M``.

        To unset the cigar property, assign an empty list
        or None.
        """
        def __get__(self):
            cdef uint32_t * cigar_p
            cdef bam1_t * src
            cdef uint32_t op, l
            cdef int k

            src = self._delegate
            if pysam_get_n_cigar(src) == 0:
                return None

            cigar = []

            cigar_p = pysam_bam_get_cigar(src);
            for k from 0 <= k < pysam_get_n_cigar(src):
                op = cigar_p[k] & BAM_CIGAR_MASK
                l = cigar_p[k] >> BAM_CIGAR_SHIFT
                cigar.append((op, l))
            return cigar

        def __set__(self, values):
            cdef uint32_t * p
            cdef bam1_t * src
            cdef op, l
            cdef int k, ncigar

            k = 0

            src = self._delegate

            # get location of cigar string
            p = pysam_bam_get_cigar(src)

            # empty values for cigar string
            if values is None:
                values = []

            ncigar = len(values)
            # create space for cigar data within src.data
            pysam_bam_update(src,
                             pysam_get_n_cigar(src) * 4,
                             ncigar * 4,
                             <uint8_t*>p)

            # length is number of cigar operations, not bytes
            pysam_set_n_cigar(src, ncigar)

            # re-acquire pointer to location in memory
            # as it might have moved
            p = pysam_bam_get_cigar(src)

            # insert cigar operations
            for op, l in values:
                p[k] = l << BAM_CIGAR_SHIFT | op
                k += 1

            ## setting the cigar string requires updating the bin
            pysam_set_bin(src,
                          hts_reg2bin(
                              src.core.pos,
                              bam_endpos(src),
                              14,
                              5))


    cpdef set_tag(self,
                  tag,
                  value, 
                  value_type=None,
                  replace=True):
        """sets a particular field *tag* to *value* in the optional alignment
        section.

        *value_type* describes the type of *value* that is to entered
        into the alignment record.. It can be set explicitly to one
        of the valid one-letter type codes. If unset, an appropriate
        type will be chosen automatically.

        An existing value of the same *tag* will be overwritten unless
        replace is set to False. This is usually not recommened as a
        tag may only appear once in the optional alignment section.

        If *value* is None, the tag will be deleted.
        """

        cdef int value_size
        cdef uint8_t * value_ptr
        cdef uint8_t *existing_ptr
        cdef uint8_t typecode
        cdef float float_value
        cdef double double_value
        cdef int32_t int_value
        cdef bam1_t * src = self._delegate
        cdef char * _value_type
        cdef c_array.array array_value
        cdef object buffer

        if len(tag) != 2:
            raise ValueError('Invalid tag: %s' % tag)

        tag = force_bytes(tag)
        if replace:
            existing_ptr = bam_aux_get(src, tag)
            if existing_ptr:
                bam_aux_del(src, existing_ptr)

        # setting value to None deletes a tag
        if value is None:
            return
        
        typecode = get_value_code(value, value_type)
        if typecode == 0:
            raise ValueError("can't guess type or invalid type code specified")

        # Not Endian-safe, but then again neither is samtools!
        if typecode == 'Z':
            value = force_bytes(value)
            value_ptr = <uint8_t*><char*>value
            value_size = len(value)+1
        elif typecode == 'i':
            int_value = value
            value_ptr = <uint8_t*>&int_value
            value_size = sizeof(int32_t)
        elif typecode == 'd':
            double_value = value
            value_ptr = <uint8_t*>&double_value
            value_size = sizeof(double)
        elif typecode == 'f':
            float_value  = value
            value_ptr = <uint8_t*>&float_value
            value_size = sizeof(float)
        elif typecode == 'B':
            # the following goes through python, needs to be cleaned up
            # pack array using struct
            if value_type is None:
                fmt, args = packTags([(tag, value)])
            else:
                fmt, args = packTags([(tag, value, value_type)])

            # remove tag and type code as set by bam_aux_append
            # first four chars of format (<2sc)
            fmt = '<' + fmt[4:]
            # first two values to pack
            args = args[2:]
            value_size = struct.calcsize(fmt)
            # buffer will be freed when object goes out of scope
            buffer = ctypes.create_string_buffer(value_size)
            struct.pack_into(fmt, buffer, 0, *args)
            # bam_aux_append copies data from value_ptr
            bam_aux_append(src,
                           tag,
                           typecode, 
                           value_size,
                           <uint8_t*>buffer.raw)
            return
        else:
            raise ValueError('unsupported value_type in set_option')

        bam_aux_append(src,
                       tag,
                       typecode, 
                       value_size,
                       value_ptr)

    cpdef has_tag(self, tag):
        """returns true if the optional alignment section
        contains a given *tag*."""
        cdef uint8_t * v
        cdef int nvalues
        btag = force_bytes(tag)
        v = bam_aux_get(self._delegate, btag)
        return v != NULL

    cpdef get_tag(self, tag, with_value_type=False):
        """
        retrieves data from the optional alignment section
        given a two-letter *tag* denoting the field.

        The returned value is cast into an appropriate python type.

        This method is the fastest way to access the optional
        alignment section if only few tags need to be retrieved.

        Parameters 
        ----------

        tag : 
            data tag.
            
        with_value_type : Optional[bool]
            if set to True, the return value is a tuple of (tag value, type code).
            (default False)
            
        Returns
        -------

        A python object with the value of the `tag`. The type of the
        object depends on the data type in the data record.

        Raises
        ------

        KeyError
            If `tag` is not present, a KeyError is raised.

        """
        cdef uint8_t * v
        cdef int nvalues
        btag = force_bytes(tag)
        v = bam_aux_get(self._delegate, btag)
        if v == NULL:
            raise KeyError("tag '%s' not present" % tag)
        if chr(v[0]) == "B":
            auxtype = chr(v[0]) + chr(v[1])
        else:
            auxtype = chr(v[0])

        if auxtype == 'c' or auxtype == 'C' or auxtype == 's' or auxtype == 'S':
            value = <int>bam_aux2i(v)
        elif auxtype == 'i' or auxtype == 'I':
            value = <int32_t>bam_aux2i(v)
        elif auxtype == 'f' or auxtype == 'F':
            value = <float>bam_aux2f(v)
        elif auxtype == 'd' or auxtype == 'D':
            value = <double>bam_aux2f(v)
        elif auxtype == 'A':
            # there might a more efficient way
            # to convert a char into a string
            value = '%c' % <char>bam_aux2A(v)
        elif auxtype[0] == 'B':
            bytesize, nvalues, values = convert_binary_tag(v + 1)
            value = values
        else:
            # auxtype == 'Z':
            # Unsafe, as it assumes that if it's not any of the others,
            # it must be string, but this will compile to a switch
            # and be faster
            value = charptr_to_str(<char*>bam_aux2Z(v))

        if with_value_type:
            return (value, auxtype)
        else:
            return value

    def get_tags(self, with_value_type=False):
        """the fields in the optional aligment section.

        Returns a list of all fields in the optional
        alignment section. Values are converted to appropriate python
        values. For example:

        [(NM, 2), (RG, "GJP00TM04")]

        If *with_value_type* is set, the value type as encode in
        the AlignedSegment record will be returned as well:

        [(NM, 2, "i"), (RG, "GJP00TM04", "Z")]

        This method will convert all values in the optional alignment
        section. When getting only one or few tags, please see
        :meth:`get_tag` for a quicker way to achieve this.

        """

        cdef char * ctag
        cdef bam1_t * src
        cdef uint8_t * s
        cdef char auxtag[3]
        cdef char auxtype
        cdef uint8_t byte_size
        cdef int32_t nvalues

        src = self._delegate
        if src.l_data == 0:
            return []
        s = pysam_bam_get_aux(src)
        result = []
        auxtag[2] = 0
        while s < (src.data + src.l_data):
            # get tag
            auxtag[0] = s[0]
            auxtag[1] = s[1]
            s += 2
            auxtype = s[0]
            if auxtype in ('c', 'C'):
                value = <int>bam_aux2i(s)
                s += 1
            elif auxtype in ('s', 'S'):
                value = <int>bam_aux2i(s)
                s += 2
            elif auxtype in ('i', 'I'):
                value = <int32_t>bam_aux2i(s)
                s += 4
            elif auxtype == 'f':
                value = <float>bam_aux2f(s)
                s += 4
            elif auxtype == 'd':
                value = <double>bam_aux2f(s)
                s += 8
            elif auxtype == 'A':
                value = "%c" % <char>bam_aux2A(s)
                s += 1
            elif auxtype in ('Z', 'H'):
                value = charptr_to_str(<char*>bam_aux2Z(s))
                # +1 for NULL terminated string
                s += len(value) + 1
            elif auxtype == 'B':
                s += 1
                byte_size, nvalues, value = convert_binary_tag(s)
                # 5 for 1 char and 1 int
                s += 5 + (nvalues * byte_size) - 1
            else:
                raise KeyError("unknown type '%s'" % auxtype)

            s += 1

            if with_value_type:
                result.append((charptr_to_str(auxtag), value, auxtype))
            else:
                result.append((charptr_to_str(auxtag), value))

        return result

    def set_tags(self, tags):
        """sets the fields in the optional alignmest section with
        a list of (tag, value) tuples.

        The :term:`value type` of the values is determined from the
        python type. Optionally, a type may be given explicitly as
        a third value in the tuple, For example:

        x.set_tags([(NM, 2, "i"), (RG, "GJP00TM04", "Z")]

        This method will not enforce the rule that the same tag may appear
        only once in the optional alignment section.
        """
        
        cdef bam1_t * src
        cdef uint8_t * s
        cdef char * temp
        cdef int new_size = 0
        cdef int old_size
        src = self._delegate

        # convert and pack the data
        if tags is not None and len(tags) > 0:
            fmt, args = packTags(tags)
            new_size = struct.calcsize(fmt)
            buffer = ctypes.create_string_buffer(new_size)
            struct.pack_into(fmt,
                             buffer,
                             0, 
                             *args)

        # delete the old data and allocate new space.
        # If total_size == 0, the aux field will be
        # empty
        old_size = pysam_bam_get_l_aux(src)
        pysam_bam_update(src,
                         old_size,
                         new_size,
                         pysam_bam_get_aux(src))

        # copy data only if there is any
        if new_size > 0:

            # get location of new data
            s = pysam_bam_get_aux(src)

            # check if there is direct path from buffer.raw to tmp
            p = buffer.raw
            # create handle to make sure buffer stays alive long 
            # enough for memcpy, see issue 129
            temp = p
            memcpy(s, temp, new_size)
                

    ########################################################
    # Compatibility Accessors
    # Functions, properties for compatibility with pysam < 0.8
    #
    # Several options
    #     change the factory functions according to API
    #         * requires code changes throughout, incl passing
    #           handles to factory functions
    #     subclass functions and add attributes at runtime
    #         e.g.: AlignedSegments.qname = AlignedSegments.query_name
    #         * will slow down the default interface
    #     explicit declaration of getters/setters
    ########################################################
    property qname:
        def __get__(self): return self.query_name
        def __set__(self, v): self.query_name = v
    property tid:
        def __get__(self): return self.reference_id
        def __set__(self, v): self.reference_id = v
    property pos:
        def __get__(self): return self.reference_start
        def __set__(self, v): self.reference_start = v
    property mapq:
        def __get__(self): return self.mapping_quality
        def __set__(self, v): self.mapping_quality = v
    property rnext:
        def __get__(self): return self.next_reference_id
        def __set__(self, v): self.next_reference_id = v
    property pnext:
        def __get__(self):
            return self.next_reference_start
        def __set__(self, v):
            self.next_reference_start = v
    property cigar:
        def __get__(self):
            r = self.cigartuples
            if r is None:
                r = []
            return r
        def __set__(self, v): self.cigartuples = v
    property tlen:
        def __get__(self):
            return self.template_length
        def __set__(self, v):
            self.template_length = v
    property seq:
        def __get__(self):
            return self.query_sequence
        def __set__(self, v):
            self.query_sequence = v
    property qual:
        def __get__(self):
            return array_to_qualitystring(self.query_qualities)
        def __set__(self, v):
            self.query_qualities = qualitystring_to_array(v)
    property alen:
        def __get__(self):
            return self.reference_length
        def __set__(self, v):
            self.reference_length = v
    property aend:
        def __get__(self):
            return self.reference_end
        def __set__(self, v):
            self.reference_end = v
    property rlen:
        def __get__(self):
            return self.query_length
        def __set__(self, v):
            self.query_length = v
    property query:
        def __get__(self):
            return self.query_alignment_sequence
        def __set__(self, v):
            self.query_alignment_sequence = v
    property qqual:
        def __get__(self):
            return array_to_qualitystring(self.query_alignment_qualities)
        def __set__(self, v):
            self.query_alignment_qualities = qualitystring_to_array(v)
    property qstart:
        def __get__(self):
            return self.query_alignment_start
        def __set__(self, v):
            self.query_alignment_start = v
    property qend:
        def __get__(self):
            return self.query_alignment_end
        def __set__(self, v):
            self.query_alignment_end = v
    property qlen:
        def __get__(self):
            return self.query_alignment_length
        def __set__(self, v):
            self.query_alignment_length = v
    property mrnm:
        def __get__(self):
            return self.next_reference_id
        def __set__(self, v):
            self.next_reference_id = v
    property mpos:
        def __get__(self):
            return self.next_reference_start
        def __set__(self, v):
            self.next_reference_start = v
    property rname:
        def __get__(self):
            return self.reference_id
        def __set__(self, v):
            self.reference_id = v
    property isize:
        def __get__(self):
            return self.template_length
        def __set__(self, v):
            self.template_length = v
    property blocks:
        def __get__(self):
            return self.get_blocks()
    property aligned_pairs:
        def __get__(self):
            return self.get_aligned_pairs()
    property inferred_length:
        def __get__(self):
            return self.infer_query_length()
    property positions:
        def __get__(self):
            return self.get_reference_positions()
    property tags:
        def __get__(self):
            return self.get_tags()
        def __set__(self, tags):
            self.set_tags(tags)
    def overlap(self):
        return self.get_overlap()
    def opt(self, tag):
        return self.get_tag(tag)
    def setTag(self, tag, value, value_type=None, replace=True):
        return self.set_tag(tag, value, value_type, replace)
        

cdef class PileupColumn:
    '''A pileup of reads at a particular reference sequence postion
    (:term:`column`). A pileup column contains all the reads that map
    to a certain target base.

    This class is a proxy for results returned by the samtools pileup
    engine.  If the underlying engine iterator advances, the results
    of this column will change.

    '''
    def __init__(self):
        raise TypeError("this class cannot be instantiated from Python")

    def __str__(self):
        return "\t".join(map(str, 
                              (self.reference_id,
                               self.reference_pos, 
                               self.nsegments))) +\
            "\n" +\
            "\n".join(map(str, self.pileups))

    property reference_id:
        '''the reference sequence number as defined in the header'''
        def __get__(self):
            return self.tid

    property nsegments:
        '''number of reads mapping to this column.'''
        def __get__(self):
            return self.n_pu
        def __set__(self, n):
            self.n_pu = n

    property reference_pos:
        '''the position in the reference sequence (0-based).'''
        def __get__(self):
            return self.pos

    property pileups:
        '''list of reads (:class:`pysam.PileupRead`) aligned to this column'''
        def __get__(self):
            cdef int x
            pileups = []

            if self.plp == NULL or self.plp[0] == NULL:
                raise ValueError("PileupColumn accessed after iterator finished")

            # warning: there could be problems if self.n and self.buf are
            # out of sync.
            for x from 0 <= x < self.n_pu:
                pileups.append(makePileupRead(&(self.plp[0][x])))
            return pileups

    ########################################################
    # Compatibility Accessors
    # Functions, properties for compatibility with pysam < 0.8
    ########################################################
    property pos:
        def __get__(self):
            return self.reference_pos
        def __set__(self, v):
            self.reference_pos = v

    property tid:
        def __get__(self):
            return self.reference_id
        def __set__(self, v):
            self.reference_id = v
    
    property n:
        def __get__(self):
            return self.nsegments
        def __set__(self, v):
            self.nsegments = v
            

cdef class PileupRead:
    '''Representation of a read aligned to a particular position in the
    reference sequence.

    '''

    def __init__(self):
        raise TypeError(
            "this class cannot be instantiated from Python")

    def __str__(self):
        return "\t".join(
            map(str,
                (self.alignment, self.query_position,
                 self.indel, self.level,
                 self.is_del, self.is_head,
                 self.is_tail, self.is_refskip)))
    
    property alignment:
        """a :class:`pysam.AlignedSegment` object of the aligned read"""
        def __get__(self):
            return self._alignment

    property query_position:
        """position of the read base at the pileup site, 0-based.
        None if is_del or is_refskip is set.
        
        """
        def __get__(self):
            if self.is_del or self.is_refskip:
                return None
            else:
                return self._qpos

    property indel:
        """indel length; 0 for no indel, positive for ins and negative            for del"""
        def __get__(self):
            return self._indel

    property level:
        """the level of the read in the "viewer" mode"""
        def __get__(self):
            return self._level

    property is_del:
        """1 iff the base on the padded read is a deletion"""
        def __get__(self):
            return self._is_del

    property is_head:
        def __get__(self):
            return self._is_head

    property is_tail:
        def __get__(self):
            return self._is_tail

    property is_refskip:
        def __get__(self):
            return self._is_refskip

__all__ = [
    "AlignedSegment",
    "PileupColumn",
    "PileupRead"]<|MERGE_RESOLUTION|>--- conflicted
+++ resolved
@@ -170,37 +170,6 @@
         min_value = min(b_aux_arr)
         length = len(b_aux_arr)
         if(size == 1):
-<<<<<<< HEAD
-            if(length != 1):
-                if(min_value < 0):
-                    ret = tag + ":B:c" + ",".join([str(i) for i in b_aux_arr])
-                else:
-                    ret = tag + ":B:C" + ",".join([str(i) for i in b_aux_arr])
-            elif(min_value < 0):
-                ret = tag + ":B:c%s," % b_aux_arr[0]
-            else:
-                ret = tag + ":B:C%s," % b_aux_arr[0]
-        elif(size == 2):
-            if(length != 1):
-                if(min_value < 0):
-                    ret = tag + ":B:i" + ",".join([str(i) for i in b_aux_arr])
-                else:
-                    ret = tag + ":B:I" + ",".join([str(i) for i in b_aux_arr])
-            elif(min_value < 0):
-                ret = tag + ":B:i%s," % b_aux_arr[0]
-            else:
-                ret = tag + ":B:I%s," % b_aux_arr[0]
-        else:  # size == 4. Removed check to compile to switch statement.
-            if(length != 1):
-                if(min_value < 0):
-                    ret = tag + ":B:s" + ",".join([str(i) for i in b_aux_arr])
-                else:
-                    ret = tag + ":B:S" + ",".join([str(i) for i in b_aux_arr])
-            elif(min_value < 0):
-                ret = tag + ":B:s%s," % b_aux_arr[0]
-            else:
-                ret = tag + ":B:S%s," % b_aux_arr[0]
-=======
             if(min_value < 0):
                 ret = tag + ":B:c," + ",".join([str(i) for i in b_aux_arr])
             else:
@@ -215,7 +184,6 @@
                 ret = tag + ":B:s," + ",".join([str(i) for i in b_aux_arr])
             else:
                 ret = tag + ":B:S," + ",".join([str(i) for i in b_aux_arr])
->>>>>>> 006d34cf
     elif(value_type == "H"):
         ret = tag + ":H:" + "".join([hex(i)[2:] for i in tagtup[1]])
     elif(value_type == "A"):
