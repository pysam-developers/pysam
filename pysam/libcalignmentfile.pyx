--- conflicted
+++ resolved
@@ -793,11 +793,6 @@
         if not self.is_open:
             raise ValueError( "I/O operation on closed file" )
 
-<<<<<<< HEAD
-        has_coord, rtid, rstart, rstop = self.parse_region(
-            contig, start, stop, region, tid,
-            end=end, reference=reference)
-=======
         if tid and tid == -2:
             has_coord = False
             rtid = tid
@@ -805,9 +800,9 @@
             rstop = 0
             until_eof = True
         else:
-            has_coord, rtid, rstart, rstop = self.parse_region(contig, start, stop, region, tid,
-                                                               end=end, reference=reference)
->>>>>>> 42c88a16
+            has_coord, rtid, rstart, rstop = self.parse_region(
+                contig, start, stop, region, tid,
+                end=end, reference=reference)
 
         # Turn of re-opening if htsfile is a stream
         if self.is_stream:
